{
    "git": {
<<<<<<< HEAD
        "git_revision": "dd5aa67e3d49648383dec48ff4b0f33f2b7ba085", 
        "remote": "https://git.mozilla.org/releases/gaia.git", 
        "branch": ""
    }, 
    "revision": "38dd981e59aae19e5825b27adad17d17cae2a72a", 
    "repo_path": "integration/gaia-2_1s"
=======
        "git_revision": "ea97a87048a4c1e2a479bbea1d75e0a182b2c4c9", 
        "remote": "https://git.mozilla.org/releases/gaia.git", 
        "branch": ""
    }, 
    "revision": "630b43ea1be6797003bd522d0d461332f78a6c48", 
    "repo_path": "integration/gaia-2_1"
>>>>>>> 88fcd931
}<|MERGE_RESOLUTION|>--- conflicted
+++ resolved
@@ -1,18 +1,9 @@
 {
     "git": {
-<<<<<<< HEAD
-        "git_revision": "dd5aa67e3d49648383dec48ff4b0f33f2b7ba085", 
-        "remote": "https://git.mozilla.org/releases/gaia.git", 
-        "branch": ""
-    }, 
-    "revision": "38dd981e59aae19e5825b27adad17d17cae2a72a", 
-    "repo_path": "integration/gaia-2_1s"
-=======
         "git_revision": "ea97a87048a4c1e2a479bbea1d75e0a182b2c4c9", 
         "remote": "https://git.mozilla.org/releases/gaia.git", 
         "branch": ""
     }, 
     "revision": "630b43ea1be6797003bd522d0d461332f78a6c48", 
     "repo_path": "integration/gaia-2_1"
->>>>>>> 88fcd931
 }