--- conflicted
+++ resolved
@@ -11,19 +11,8 @@
                                                 android:layout_height="fill_parent"
                                                 android:background="@drawable/url_bar_bg"/>
 
-<<<<<<< HEAD
-    <Gecko.ShapedButton android:id="@+id/tabs"
-                        style="@style/UrlBar.ImageButton"
-                        android:layout_width="84dip"
-                        android:layout_alignParentLeft="true"
-                        gecko:curveTowards="left"
-                        android:background="@drawable/shaped_button"
-                        android:gravity="center_vertical"
-                        android:paddingLeft="6dip"
-                        android:paddingRight="38dip"/>
-=======
     <org.mozilla.gecko.ShapedButton android:id="@+id/tabs"
-                                    style="@style/AddressBar.ImageButton"
+                                    style="@style/UrlBar.ImageButton"
                                     android:layout_width="84dip"
                                     android:layout_alignParentLeft="true"
                                     gecko:curveTowards="left"
@@ -31,7 +20,6 @@
                                     android:gravity="center_vertical"
                                     android:paddingLeft="6dip"
                                     android:paddingRight="38dip"/>
->>>>>>> ed24ba91
 
     <!-- The TextSwitcher should be shifted 28dp on the right, to avoid
          the curve. On a 56dp space, centering 24dp image will leave
@@ -140,35 +128,19 @@
                      android:contentDescription="@string/site_security"
                      android:visibility="gone"/>
 
-<<<<<<< HEAD
-        <Gecko.TextView android:id="@+id/url_bar_title"
-                        style="@style/UrlBar.Button"
-                        android:layout_width="fill_parent"
-                        android:layout_height="fill_parent"
-                        android:layout_weight="1.0"
-                        android:singleLine="true"
-                        android:paddingRight="8dp"
-                        android:textColor="@color/url_bar_title"
-                        android:textColorHint="@color/url_bar_title_hint"
-                        android:gravity="center_vertical|left"
-                        android:hint="@string/url_bar_default_text"
-                        android:layout_gravity="center_vertical"
-                        gecko:autoUpdateTheme="false"/>
-=======
         <org.mozilla.gecko.GeckoTextView android:id="@+id/awesome_bar_title"
-                                         style="@style/AddressBar.Button"
+                                         style="@style/UrlBar.Button"
                                          android:layout_width="fill_parent"
                                          android:layout_height="fill_parent"
                                          android:layout_weight="1.0"
                                          android:singleLine="true"
                                          android:paddingRight="8dp"
-                                         android:textColor="@color/awesome_bar_title"
-                                         android:textColorHint="@color/awesome_bar_title_hint"
+                                         android:textColor="@color/url_bar_title"
+                                         android:textColorHint="@color/url_bar_title_hint"
                                          android:gravity="center_vertical|left"
-                                         android:hint="@string/awesomebar_default_text"
+                                         android:hint="@string/url_bar_default_text"
                                          android:layout_gravity="center_vertical"
                                          gecko:autoUpdateTheme="false"/>
->>>>>>> ed24ba91
 
         <ImageButton android:id="@+id/reader"
                      style="@style/UrlBar.ImageButton.Icon"
@@ -192,25 +164,8 @@
                   android:layout_toLeftOf="@id/menu"
                   android:layout_alignWithParentIfMissing="true"/>
 
-<<<<<<< HEAD
-    <Gecko.ImageButton android:id="@+id/menu"
-                       style="@style/UrlBar.ImageButton"
-                       android:layout_width="56dip"
-                       android:layout_alignParentRight="true"
-                       android:contentDescription="@string/menu"
-                       android:background="@drawable/action_bar_button"
-                       android:visibility="gone"/>
-
-    <Gecko.ImageView android:id="@+id/menu_icon"
-                     style="@style/UrlBar.ImageButton"
-                     android:layout_alignLeft="@id/menu"
-                     android:layout_alignRight="@id/menu"
-                     android:gravity="center_vertical"
-                     android:src="@drawable/menu_level"
-                     android:visibility="gone"/>
-=======
     <org.mozilla.gecko.GeckoImageButton android:id="@+id/menu"
-                                        style="@style/AddressBar.ImageButton"
+                                        style="@style/UrlBar.ImageButton"
                                         android:layout_width="56dip"
                                         android:layout_alignParentRight="true"
                                         android:contentDescription="@string/menu"
@@ -218,13 +173,12 @@
                                         android:visibility="gone"/>
 
     <org.mozilla.gecko.GeckoImageView android:id="@+id/menu_icon"
-                                      style="@style/AddressBar.ImageButton"
+                                      style="@style/UrlBar.ImageButton"
                                       android:layout_alignLeft="@id/menu"
                                       android:layout_alignRight="@id/menu"
                                       android:gravity="center_vertical"
                                       android:src="@drawable/menu_level"
                                       android:visibility="gone"/>
->>>>>>> ed24ba91
 
     <ImageView android:id="@+id/shadow"
                android:layout_width="fill_parent"
