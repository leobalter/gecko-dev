// -*- Mode: js2; tab-width: 2; indent-tabs-mode: nil; js2-basic-offset: 2; js2-skip-preprocessor-directives: t; -*-
/*
 * ***** BEGIN LICENSE BLOCK *****
 * Version: MPL 1.1/GPL 2.0/LGPL 2.1
 *
 * The contents of this file are subject to the Mozilla Public License Version
 * 1.1 (the "License"); you may not use this file except in compliance with
 * the License. You may obtain a copy of the License at
 * http://www.mozilla.org/MPL/
 *
 * Software distributed under the License is distributed on an "AS IS" basis,
 * WITHOUT WARRANTY OF ANY KIND, either express or implied. See the License
 * for the specific language governing rights and limitations under the
 * License.
 *
 * The Original Code is Mozilla Mobile Browser.
 *
 * The Initial Developer of the Original Code is
 * Mozilla Corporation.
 * Portions created by the Initial Developer are Copyright (C) 2009
 * the Initial Developer. All Rights Reserved.
 *
 * Contributor(s):
 *   Roy Frostig <rfrostig@mozilla.com>
 *   Ben Combee <bcombee@mozilla.com>
 *   Matt Brubeck <mbrubeck@mozilla.com>
 *
 * Alternatively, the contents of this file may be used under the terms of
 * either the GNU General Public License Version 2 or later (the "GPL"), or
 * the GNU Lesser General Public License Version 2.1 or later (the "LGPL"),
 * in which case the provisions of the GPL or the LGPL are applicable instead
 * of those above. If you wish to allow use of your version of this file only
 * under the terms of either the GPL or the LGPL, and not to allow others to
 * use your version of this file under the terms of the MPL, indicate your
 * decision by deleting the provisions above and replace them with the notice
 * and other provisions required by the GPL or the LGPL. If you do not delete
 * the provisions above, a recipient may use your version of this file under
 * the terms of any one of the MPL, the GPL or the LGPL.
 *
 * ***** END LICENSE BLOCK ***** */

// -----------------------------------------------------------
// General util/convenience tools
//

Cu.import("resource://gre/modules/Geometry.jsm");

let Util = {
<<<<<<< HEAD
  bind: function bind(f, thisObj) {
    return function() {
      return f.apply(thisObj, arguments);
    };
=======
  bindAll: function bindAll(instance) {
    for (let key in instance)
      if (instance[key] instanceof Function)
        instance[key] = instance[key].bind(instance);
>>>>>>> 0c3e14f8
  },

  /** printf-like dump function */
  dumpf: function dumpf(str) {
    let args = arguments;
    let i = 1;
    dump(str.replace(/%s/g, function() {
      if (i >= args.length) {
        throw "dumps received too many placeholders and not enough arguments";
      }
      return args[i++].toString();
    }));
  },

  /** Like dump, but each arg is handled and there's an automatic newline */
  dumpLn: function dumpLn() {
    for (let i = 0; i < arguments.length; i++)
      dump(arguments[i] + " ");
    dump("\n");
  },

  getWindowUtils: function getWindowUtils(aWindow) {
    return aWindow.QueryInterface(Ci.nsIInterfaceRequestor).getInterface(Ci.nsIDOMWindowUtils);
  },

  getScrollOffset: function getScrollOffset(aWindow) {
    let cwu = Util.getWindowUtils(aWindow);
    let scrollX = {};
    let scrollY = {};
    cwu.getScrollXY(false, scrollX, scrollY);
    return new Point(scrollX.value, scrollY.value);
  },

  /** Executes aFunc after other events have been processed. */
  executeSoon: function executeSoon(aFunc) {
    Services.tm.mainThread.dispatch({
      run: function() {
        aFunc();
      }
    }, Ci.nsIThread.DISPATCH_NORMAL);
  },

  getHrefForElement: function getHrefForElement(target) {
    // XXX: This is kind of a hack to work around a Gecko bug (see bug 266932)
    // We're going to walk up the DOM looking for a parent link node.
    // This shouldn't be necessary, but we're matching the existing behaviour for left click

    let link = null;
    while (target) {
      if (target instanceof Ci.nsIDOMHTMLAnchorElement || 
          target instanceof Ci.nsIDOMHTMLAreaElement ||
          target instanceof Ci.nsIDOMHTMLLinkElement) {
          if (target.hasAttribute("href"))
            link = target;
      }
      target = target.parentNode;
    }

    if (link && link.hasAttribute("href"))
      return link.href;
    else
      return null;
  },

  makeURI: function makeURI(aURL, aOriginCharset, aBaseURI) {
    return Services.io.newURI(aURL, aOriginCharset, aBaseURI);
  },

  makeURLAbsolute: function makeURLAbsolute(base, url) {
    // Note:  makeURI() will throw if url is not a valid URI
    return this.makeURI(url, null, this.makeURI(base)).spec;
  },

  isLocalScheme: function isLocalScheme(aURL) {
    return (aURL.indexOf("about:") == 0 && aURL != "about:blank") || aURL.indexOf("chrome:") == 0;
  },

  isShareableScheme: function isShareableScheme(aProtocol) {
    let dontShare = /^(chrome|about|file|javascript|resource)$/;
    return (aProtocol && !dontShare.test(aProtocol));
  },

  clamp: function(num, min, max) {
    return Math.max(min, Math.min(max, num));
  },

  /**
   * Determines whether a home page override is needed.
   * Returns:
   *  "new profile" if this is the first run with a new profile.
   *  "new version" if this is the first run with a build with a different
   *                      Gecko milestone (i.e. right after an upgrade).
   *  "none" otherwise.
   */
  needHomepageOverride: function needHomepageOverride() {
    let savedmstone = null;
    try {
      savedmstone = Services.prefs.getCharPref("browser.startup.homepage_override.mstone");
    } catch (e) {}

    if (savedmstone == "ignore")
      return "none";

#expand    let ourmstone = "__MOZ_APP_VERSION__";

    if (ourmstone != savedmstone) {
      Services.prefs.setCharPref("browser.startup.homepage_override.mstone", ourmstone);

      return (savedmstone ? "new version" : "new profile");
    }

    return "none";
  },

  /** Don't display anything in the urlbar for these special URIs. */
  isURLEmpty: function isURLEmpty(aURL) {
    return (!aURL || aURL == "about:blank" || aURL == "about:empty" || aURL == "about:home");
  },

  /** Recursively find all documents, including root document. */
  getAllDocuments: function getAllDocuments(doc, resultSoFar) {
    resultSoFar = resultSoFar || [doc];
    if (!doc.defaultView)
      return resultSoFar;
    let frames = doc.defaultView.frames;
    if (!frames)
      return resultSoFar;

    let i;
    let currentDoc;
    for (i = 0; i < frames.length; i++) {
      currentDoc = frames[i].document;
      resultSoFar.push(currentDoc);
      this.getAllDocuments(currentDoc, resultSoFar);
    }

    return resultSoFar;
  },

  // Put the Mozilla networking code into a state that will kick the auto-connection
  // process.
  forceOnline: function forceOnline() {
#ifdef MOZ_PLATFORM_MAEMO
    Services.io.offline = false;
#endif
  },

  isPortrait: function isPortrait() {
    return (window.innerWidth < 500);
  }
};


/**
 * Helper class to nsITimer that adds a little more pizazz.  Callback can be an
 * object with a notify method or a function.
 */
Util.Timeout = function(aCallback) {
  this._callback = aCallback;
  this._timer = Cc["@mozilla.org/timer;1"].createInstance(Ci.nsITimer);
  this._type = null;
};

Util.Timeout.prototype = {
  /** Timer callback. Don't call this manually. */
  notify: function notify() {
    if (this._type == this._timer.TYPE_ONE_SHOT)
      this._type = null;

    if (this._callback.notify)
      this._callback.notify();
    else
      this._callback.apply(null);
  },

  /** Helper function for once and interval. */
  _start: function _start(aDelay, aType, aCallback) {
    if (aCallback)
      this._callback = aCallback;
    this.clear();
    this._timer.initWithCallback(this, aDelay, aType);
    this._type = aType;
    return this;
  },

  /** Do the callback once.  Cancels other timeouts on this object. */
  once: function once(aDelay, aCallback) {
    return this._start(aDelay, this._timer.TYPE_ONE_SHOT, aCallback);
  },

  /** Do the callback every aDelay msecs. Cancels other timeouts on this object. */
  interval: function interval(aDelay, aCallback) {
    return this._start(aDelay, this._timer.TYPE_REPEATING_SLACK, aCallback);
  },

  /** Clear any pending timeouts. */
  clear: function clear() {
    if (this._type !== null) {
      this._timer.cancel();
      this._type = null;
    }
    return this;
  },

  /** If there is a pending timeout, call it and cancel the timeout. */
  flush: function flush() {
    if (this._type) {
      this.notify();
      this.clear();
    }
    return this;
  },

  /** Return true iff we are waiting for a callback. */
  isPending: function isPending() {
    return !!this._type;
  }
};
<|MERGE_RESOLUTION|>--- conflicted
+++ resolved
@@ -46,19 +46,6 @@
 Cu.import("resource://gre/modules/Geometry.jsm");
 
 let Util = {
-<<<<<<< HEAD
-  bind: function bind(f, thisObj) {
-    return function() {
-      return f.apply(thisObj, arguments);
-    };
-=======
-  bindAll: function bindAll(instance) {
-    for (let key in instance)
-      if (instance[key] instanceof Function)
-        instance[key] = instance[key].bind(instance);
->>>>>>> 0c3e14f8
-  },
-
   /** printf-like dump function */
   dumpf: function dumpf(str) {
     let args = arguments;
