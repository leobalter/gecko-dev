/* This Source Code Form is subject to the terms of the Mozilla Public
 * License, v. 2.0. If a copy of the MPL was not distributed with this file,
 * You can obtain one at http://mozilla.org/MPL/2.0/. */

"use strict";

this.EXPORTED_SYMBOLS = ["webrtcUI"];

const Cu = Components.utils;
const Cc = Components.classes;
const Ci = Components.interfaces;

Cu.import("resource:///modules/syncedtabs/EventEmitter.jsm");
Cu.import("resource://gre/modules/Services.jsm");
Cu.import("resource://gre/modules/XPCOMUtils.jsm");

XPCOMUtils.defineLazyModuleGetter(this, "AppConstants",
                                  "resource://gre/modules/AppConstants.jsm");
XPCOMUtils.defineLazyModuleGetter(this, "PluralForm",
                                  "resource://gre/modules/PluralForm.jsm");
XPCOMUtils.defineLazyModuleGetter(this, "Task",
                                  "resource://gre/modules/Task.jsm");

XPCOMUtils.defineLazyGetter(this, "gBrandBundle", function() {
  return Services.strings.createBundle("chrome://branding/locale/brand.properties");
});

this.webrtcUI = {
  peerConnectionBlockers: new Set(),
  emitter: new EventEmitter(),

<<<<<<< HEAD
  init: function() {
=======
  init() {
>>>>>>> 188f3dc3
    Services.obs.addObserver(maybeAddMenuIndicator, "browser-delayed-startup-finished", false);

    let ppmm = Cc["@mozilla.org/parentprocessmessagemanager;1"]
                 .getService(Ci.nsIMessageBroadcaster);
    ppmm.addMessageListener("webrtc:UpdatingIndicators", this);
    ppmm.addMessageListener("webrtc:UpdateGlobalIndicators", this);
    ppmm.addMessageListener("child-process-shutdown", this);

    let mm = Cc["@mozilla.org/globalmessagemanager;1"]
               .getService(Ci.nsIMessageListenerManager);
    mm.addMessageListener("rtcpeer:Request", this);
    mm.addMessageListener("rtcpeer:CancelRequest", this);
    mm.addMessageListener("webrtc:Request", this);
    mm.addMessageListener("webrtc:CancelRequest", this);
    mm.addMessageListener("webrtc:UpdateBrowserIndicators", this);
  },

  uninit() {
    Services.obs.removeObserver(maybeAddMenuIndicator, "browser-delayed-startup-finished");

    let ppmm = Cc["@mozilla.org/parentprocessmessagemanager;1"]
                 .getService(Ci.nsIMessageBroadcaster);
    ppmm.removeMessageListener("webrtc:UpdatingIndicators", this);
    ppmm.removeMessageListener("webrtc:UpdateGlobalIndicators", this);

    let mm = Cc["@mozilla.org/globalmessagemanager;1"]
               .getService(Ci.nsIMessageListenerManager);
    mm.removeMessageListener("rtcpeer:Request", this);
    mm.removeMessageListener("rtcpeer:CancelRequest", this);
    mm.removeMessageListener("webrtc:Request", this);
    mm.removeMessageListener("webrtc:CancelRequest", this);
    mm.removeMessageListener("webrtc:UpdateBrowserIndicators", this);

    if (gIndicatorWindow) {
      gIndicatorWindow.close();
      gIndicatorWindow = null;
    }
  },

  processIndicators: new Map(),

  get showGlobalIndicator() {
    for (let [, indicators] of this.processIndicators) {
      if (indicators.showGlobalIndicator)
        return true;
    }
    return false;
  },

  get showCameraIndicator() {
    for (let [, indicators] of this.processIndicators) {
      if (indicators.showCameraIndicator)
        return true;
    }
    return false;
  },

  get showMicrophoneIndicator() {
    for (let [, indicators] of this.processIndicators) {
      if (indicators.showMicrophoneIndicator)
        return true;
    }
    return false;
  },

  get showScreenSharingIndicator() {
    let list = [""];
    for (let [, indicators] of this.processIndicators) {
      if (indicators.showScreenSharingIndicator)
        list.push(indicators.showScreenSharingIndicator);
    }

    let precedence =
      ["Screen", "Window", "Application", "Browser", ""];

    list.sort((a, b) => { return precedence.indexOf(a) -
                                 precedence.indexOf(b); });

    return list[0];
  },

  _streams: [],
  // The boolean parameters indicate which streams should be included in the result.
  getActiveStreams(aCamera, aMicrophone, aScreen) {
    return webrtcUI._streams.filter(aStream => {
      let state = aStream.state;
      return aCamera && state.camera ||
             aMicrophone && state.microphone ||
             aScreen && state.screen;
    }).map(aStream => {
      let state = aStream.state;
      let types = {camera: state.camera, microphone: state.microphone,
                   screen: state.screen};
      let browser = aStream.browser;
      let browserWindow = browser.ownerGlobal;
      let tab = browserWindow.gBrowser &&
                browserWindow.gBrowser.getTabForBrowser(browser);
      return {uri: state.documentURI, tab, browser, types};
    });
  },

  swapBrowserForNotification(aOldBrowser, aNewBrowser) {
    for (let stream of this._streams) {
      if (stream.browser == aOldBrowser)
        stream.browser = aNewBrowser;
    }
  },

  forgetStreamsFromBrowser(aBrowser) {
    this._streams = this._streams.filter(stream => stream.browser != aBrowser);
  },

  showSharingDoorhanger(aActiveStream) {
    let browserWindow = aActiveStream.browser.ownerGlobal;
    if (aActiveStream.tab) {
      browserWindow.gBrowser.selectedTab = aActiveStream.tab;
    } else {
      aActiveStream.browser.focus();
    }
    browserWindow.focus();
    let identityBox = browserWindow.document.getElementById("identity-box");
    if (AppConstants.platform == "macosx" && !Services.focus.activeWindow) {
      browserWindow.addEventListener("activate", function onActivate() {
        browserWindow.removeEventListener("activate", onActivate);
        Services.tm.mainThread.dispatch(function() {
          identityBox.click();
        }, Ci.nsIThread.DISPATCH_NORMAL);
      });
      Cc["@mozilla.org/widget/macdocksupport;1"].getService(Ci.nsIMacDockSupport)
        .activateApplication(true);
      return;
    }
    identityBox.click();
  },

  updateWarningLabel(aMenuList) {
    let type = aMenuList.selectedItem.getAttribute("devicetype");
    let document = aMenuList.ownerDocument;
    document.getElementById("webRTC-all-windows-shared").hidden = type != "Screen";
  },

  // Add-ons can override stock permission behavior by doing:
  //
  //   webrtcUI.addPeerConnectionBlocker(function(aParams) {
  //     // new permission checking logic
  //   }));
  //
  // The blocking function receives an object with origin, callID, and windowID
  // parameters.  If it returns the string "deny" or a Promise that resolves
  // to "deny", the connection is immediately blocked.  With any other return
  // value (though the string "allow" is suggested for consistency), control
  // is passed to other registered blockers.  If no registered blockers block
  // the connection (or of course if there are no registered blockers), then
  // the connection is allowed.
  //
  // Add-ons may also use webrtcUI.on/off to listen to events without
  // blocking anything:
  //   peer-request-allowed is emitted when a new peer connection is
  //                        established (and not blocked).
  //   peer-request-blocked is emitted when a peer connection request is
  //                        blocked by some blocking connection handler.
  //   peer-request-cancel is emitted when a peer-request connection request
  //                       is canceled.  (This would typically be used in
  //                       conjunction with a blocking handler to cancel
  //                       a user prompt or other work done by the handler)
<<<<<<< HEAD
  addPeerConnectionBlocker: function(aCallback) {
    this.peerConnectionBlockers.add(aCallback);
  },

  removePeerConnectionBlocker: function(aCallback) {
    this.peerConnectionBlockers.delete(aCallback);
  },

  on: function(...args) {
    return this.emitter.on(...args);
  },

  off: function(...args) {
    return this.emitter.off(...args);
  },

  receiveMessage: function(aMessage) {
    switch (aMessage.name) {

=======
  addPeerConnectionBlocker(aCallback) {
    this.peerConnectionBlockers.add(aCallback);
  },

  removePeerConnectionBlocker(aCallback) {
    this.peerConnectionBlockers.delete(aCallback);
  },

  on(...args) {
    return this.emitter.on(...args);
  },

  off(...args) {
    return this.emitter.off(...args);
  },

  receiveMessage(aMessage) {
    switch (aMessage.name) {

>>>>>>> 188f3dc3
      case "rtcpeer:Request": {
        let params = Object.freeze(Object.assign({
          origin: aMessage.target.contentPrincipal.origin
        }, aMessage.data));

        let blockers = Array.from(this.peerConnectionBlockers);

        Task.spawn(function*() {
          for (let blocker of blockers) {
            try {
              let result = yield blocker(params);
              if (result == "deny") {
                return false;
              }
            } catch (err) {
              Cu.reportError(`error in PeerConnection blocker: ${err.message}`);
            }
          }
          return true;
        }).then(decision => {
          let message;
          if (decision) {
            this.emitter.emit("peer-request-allowed", params);
            message = "rtcpeer:Allow";
          } else {
            this.emitter.emit("peer-request-blocked", params);
            message = "rtcpeer:Deny";
          }

          aMessage.target.messageManager.sendAsyncMessage(message, {
            callID: params.callID,
            windowID: params.windowID,
          });
        });
        break;
      }
      case "rtcpeer:CancelRequest": {
        let params = Object.freeze({
          origin: aMessage.target.contentPrincipal.origin,
          callID: aMessage.data
        });
        this.emitter.emit("peer-request-cancel", params);
        break;
      }
      case "webrtc:Request":
        prompt(aMessage.target, aMessage.data);
        break;
      case "webrtc:CancelRequest":
        removePrompt(aMessage.target, aMessage.data);
        break;
      case "webrtc:UpdatingIndicators":
        webrtcUI._streams = [];
        break;
      case "webrtc:UpdateGlobalIndicators":
        updateIndicators(aMessage.data, aMessage.target);
        break;
      case "webrtc:UpdateBrowserIndicators":
        let id = aMessage.data.windowId;
        let index;
        for (index = 0; index < webrtcUI._streams.length; ++index) {
          if (webrtcUI._streams[index].state.windowId == id)
            break;
        }
        // If there's no documentURI, the update is actually a removal of the
        // stream, triggered by the recording-window-ended notification.
        if (!aMessage.data.documentURI && index < webrtcUI._streams.length)
          webrtcUI._streams.splice(index, 1);
        else
          webrtcUI._streams[index] = {browser: aMessage.target, state: aMessage.data};
        let tabbrowser = aMessage.target.ownerGlobal.gBrowser;
        if (tabbrowser)
          tabbrowser.setBrowserSharing(aMessage.target, aMessage.data);
        break;
      case "child-process-shutdown":
        webrtcUI.processIndicators.delete(aMessage.target);
        updateIndicators(null, null);
        break;
    }
  }
};

function getBrowserForWindow(aContentWindow) {
  return aContentWindow.QueryInterface(Ci.nsIInterfaceRequestor)
                       .getInterface(Ci.nsIWebNavigation)
                       .QueryInterface(Ci.nsIDocShell)
                       .chromeEventHandler;
}

function denyRequest(aBrowser, aRequest) {
  aBrowser.messageManager.sendAsyncMessage("webrtc:Deny",
                                           {callID: aRequest.callID,
                                            windowID: aRequest.windowID});
}

function getHost(uri, href) {
  let host;
  try {
    if (!uri) {
      uri = Services.io.newURI(href, null, null);
    }
    host = uri.host;
  } catch (ex) {}
  if (!host) {
    if (uri && uri.scheme.toLowerCase() == "about") {
      // For about URIs, just use the full spec, without any #hash parts.
      host = uri.specIgnoringRef;
    } else {
      // This is unfortunate, but we should display *something*...
      const kBundleURI = "chrome://browser/locale/browser.properties";
      let bundle = Services.strings.createBundle(kBundleURI);
      host = bundle.GetStringFromName("getUserMedia.sharingMenuUnknownHost");
    }
  }
  return host;
}

function prompt(aBrowser, aRequest) {
  let {audioDevices: audioDevices, videoDevices: videoDevices,
       sharingScreen: sharingScreen, sharingAudio: sharingAudio,
       requestTypes: requestTypes} = aRequest;
  let uri = Services.io.newURI(aRequest.documentURI, null, null);
  let host = getHost(uri);
  let chromeDoc = aBrowser.ownerDocument;
  let stringBundle = chromeDoc.defaultView.gNavigatorBundle;
  let stringId = "getUserMedia.share" + requestTypes.join("And") + "2.message";
  let message = stringBundle.getFormattedString(stringId, [host]);

  let notification; // Used by action callbacks.
  let mainAction = {
    label: stringBundle.getString("getUserMedia.allow.label"),
    accessKey: stringBundle.getString("getUserMedia.allow.accesskey"),
    // The real callback will be set during the "showing" event. The
    // empty function here is so that PopupNotifications.show doesn't
    // reject the action.
    callback() {}
  };

  let secondaryActions = [
    {
      label: stringBundle.getString("getUserMedia.dontAllow.label"),
      accessKey: stringBundle.getString("getUserMedia.dontAllow.accesskey"),
      callback(aState) {
        denyRequest(notification.browser, aRequest);
        if (aState && aState.checkboxChecked) {
          let perms = Services.perms;
          if (audioDevices.length)
            perms.add(uri, "microphone", perms.DENY_ACTION);
          if (videoDevices.length)
            perms.add(uri, sharingScreen ? "screen" : "camera", perms.DENY_ACTION);
        }
      }
    }
  ];

  let productName = gBrandBundle.GetStringFromName("brandShortName");

  // Disable the permanent 'Allow' action if the connection isn't secure, or for
  // screen/audio sharing (because we can't guess which window the user wants to
  // share without prompting).
  let reasonForNoPermanentAllow = "";
  if (sharingScreen) {
    reasonForNoPermanentAllow = "getUserMedia.reasonForNoPermanentAllow.screen";
  } else if (sharingAudio) {
    reasonForNoPermanentAllow = "getUserMedia.reasonForNoPermanentAllow.audio";
  } else if (!aRequest.secure) {
    reasonForNoPermanentAllow = "getUserMedia.reasonForNoPermanentAllow.insecure";
  }

  let options = {
    persistent: true,
    hideClose: true,
    checkbox: {
      label: stringBundle.getString("getUserMedia.remember"),
      checkedState: reasonForNoPermanentAllow ? {
        disableMainAction: true,
        warningLabel: stringBundle.getFormattedString(reasonForNoPermanentAllow,
                                                      [productName])
      } : undefined,
    },
    eventCallback(aTopic, aNewBrowser) {
      if (aTopic == "swapping")
        return true;

      let doc = this.browser.ownerDocument;

      // Clean-up video streams of screensharing previews.
      if ((aTopic == "dismissed" || aTopic == "removed") &&
          requestTypes.includes("Screen")) {
        let video = doc.getElementById("webRTC-previewVideo");
        video.deviceId = undefined;
        if (video.stream) {
          video.stream.getTracks().forEach(t => t.stop());
          video.stream = null;
          video.src = null;
          doc.getElementById("webRTC-preview").hidden = true;
        }
        let menupopup = doc.getElementById("webRTC-selectWindow-menupopup");
        if (menupopup._commandEventListener) {
          menupopup.removeEventListener("command", menupopup._commandEventListener);
          menupopup._commandEventListener = null;
        }
      }

      if (aTopic != "showing")
        return false;

      // DENY_ACTION is handled immediately by MediaManager, but handling
      // of ALLOW_ACTION is delayed until the popupshowing event
      // to avoid granting permissions automatically to background tabs.
      if (aRequest.secure) {
        let perms = Services.perms;

        let micPerm = perms.testExactPermission(uri, "microphone");
        if (micPerm == perms.PROMPT_ACTION)
          micPerm = perms.UNKNOWN_ACTION;

        let camPerm = perms.testExactPermission(uri, "camera");

        let mediaManagerPerm =
          perms.testExactPermission(uri, "MediaManagerVideo");
        if (mediaManagerPerm) {
          perms.remove(uri, "MediaManagerVideo");
        }

        if (camPerm == perms.PROMPT_ACTION)
          camPerm = perms.UNKNOWN_ACTION;

        // Screen sharing shouldn't follow the camera permissions.
        if (videoDevices.length && sharingScreen)
          camPerm = perms.UNKNOWN_ACTION;

        // We don't check that permissions are set to ALLOW_ACTION in this
        // test; only that they are set. This is because if audio is allowed
        // and video is denied persistently, we don't want to show the prompt,
        // and will grant audio access immediately.
        if ((!audioDevices.length || micPerm) && (!videoDevices.length || camPerm)) {
          // All permissions we were about to request are already persistently set.
          let allowedDevices = [];
          if (videoDevices.length && camPerm == perms.ALLOW_ACTION) {
            allowedDevices.push(videoDevices[0].deviceIndex);
            Services.perms.add(uri, "MediaManagerVideo",
                               Services.perms.ALLOW_ACTION,
                               Services.perms.EXPIRE_SESSION);
          }
          if (audioDevices.length && micPerm == perms.ALLOW_ACTION)
            allowedDevices.push(audioDevices[0].deviceIndex);

          // Remember on which URIs we found persistent permissions so that we
          // can remove them if the user clicks 'Stop Sharing'. There's no
          // other way for the stop sharing code to know the hostnames of frames
          // using devices until bug 1066082 is fixed.
          let browser = this.browser;
          browser._devicePermissionURIs = browser._devicePermissionURIs || [];
          browser._devicePermissionURIs.push(uri);

          let mm = browser.messageManager;
          mm.sendAsyncMessage("webrtc:Allow", {callID: aRequest.callID,
                                               windowID: aRequest.windowID,
                                               devices: allowedDevices});
          this.remove();
          return true;
        }
      }

      function listDevices(menupopup, devices) {
        while (menupopup.lastChild)
          menupopup.removeChild(menupopup.lastChild);

        for (let device of devices)
          addDeviceToList(menupopup, device.name, device.deviceIndex);
      }

      function listScreenShareDevices(menupopup, devices) {
        while (menupopup.lastChild)
          menupopup.removeChild(menupopup.lastChild);

        let type = devices[0].mediaSource;
        let typeName = type.charAt(0).toUpperCase() + type.substr(1);

        let label = doc.getElementById("webRTC-selectWindow-label");
        let gumStringId = "getUserMedia.select" + typeName;
        label.setAttribute("value",
                           stringBundle.getString(gumStringId + ".label"));
        label.setAttribute("accesskey",
                           stringBundle.getString(gumStringId + ".accesskey"));

        // "No <type>" is the default because we can't pick a
        // 'default' window to share.
        addDeviceToList(menupopup,
                        stringBundle.getString("getUserMedia.no" + typeName + ".label"),
                        "-1");
        menupopup.appendChild(doc.createElement("menuseparator"));

        // Build the list of 'devices'.
        let monitorIndex = 1;
        for (let i = 0; i < devices.length; ++i) {
          let device = devices[i];

          let name;
          // Building screen list from available screens.
          if (type == "screen") {
            if (device.name == "Primary Monitor") {
              name = stringBundle.getString("getUserMedia.shareEntireScreen.label");
            } else {
              name = stringBundle.getFormattedString("getUserMedia.shareMonitor.label",
                                                     [monitorIndex]);
              ++monitorIndex;
            }
          }
          else {
            name = device.name;
            if (type == "application") {
              // The application names returned by the platform are of the form:
              // <window count>\x1e<application name>
              let sepIndex = name.indexOf("\x1e");
              let count = name.slice(0, sepIndex);
              let sawcStringId = "getUserMedia.shareApplicationWindowCount.label";
              name = PluralForm.get(parseInt(count), stringBundle.getString(sawcStringId))
                               .replace("#1", name.slice(sepIndex + 1))
                               .replace("#2", count);
            }
          }
          let item = addDeviceToList(menupopup, name, i, typeName);
          item.deviceId = device.id;
          if (device.scary)
            item.scary = true;
        }

        // Always re-select the "No <type>" item.
        doc.getElementById("webRTC-selectWindow-menulist").removeAttribute("value");
        doc.getElementById("webRTC-all-windows-shared").hidden = true;
        menupopup._commandEventListener = event => {
          let video = doc.getElementById("webRTC-previewVideo");
          if (video.stream) {
            video.stream.getTracks().forEach(t => t.stop());
            video.stream = null;
          }

          let deviceId = event.target.deviceId;
          if (deviceId == undefined) {
            doc.getElementById("webRTC-preview").hidden = true;
            video.src = null;
            return;
          }

          let scary = event.target.scary;
          let warning = doc.getElementById("webRTC-previewWarning");
          warning.hidden = !scary;
          let chromeWin = doc.defaultView;
          if (scary) {
            warning.hidden = false;
            let string;
            let bundle = chromeWin.gNavigatorBundle;

            let learnMoreText =
              bundle.getString("getUserMedia.shareScreen.learnMoreLabel");
            let baseURL =
              Services.urlFormatter.formatURLPref("app.support.baseURL");
            let learnMore =
              "<label class='text-link' href='" + baseURL + "screenshare-safety'>" +
              learnMoreText + "</label>";

            if (type == "screen") {
              string = bundle.getFormattedString("getUserMedia.shareScreenWarning.message",
                                                 [learnMore]);
            }
            else {
              let brand =
                doc.getElementById("bundle_brand").getString("brandShortName");
              string = bundle.getFormattedString("getUserMedia.shareFirefoxWarning.message",
                                                 [brand, learnMore]);
            }
            warning.innerHTML = string;
          }

          let perms = Services.perms;
          let chromeUri = Services.io.newURI(doc.documentURI, null, null);
          perms.add(chromeUri, "MediaManagerVideo", perms.ALLOW_ACTION,
                    perms.EXPIRE_SESSION);

          video.deviceId = deviceId;
          let constraints = { video: { mediaSource: type, deviceId: {exact: deviceId } } };
          chromeWin.navigator.mediaDevices.getUserMedia(constraints).then(stream => {
            if (video.deviceId != deviceId) {
              // The user has selected a different device or closed the panel
              // before getUserMedia finished.
              stream.getTracks().forEach(t => t.stop());
              return;
            }
            video.src = chromeWin.URL.createObjectURL(stream);
            video.stream = stream;
            doc.getElementById("webRTC-preview").hidden = false;
            video.onloadedmetadata = function(e) {
              video.play();
            };
          });
        };
        menupopup.addEventListener("command", menupopup._commandEventListener);
      }

      function addDeviceToList(menupopup, deviceName, deviceIndex, type) {
        let menuitem = doc.createElement("menuitem");
        menuitem.setAttribute("value", deviceIndex);
        menuitem.setAttribute("label", deviceName);
        menuitem.setAttribute("tooltiptext", deviceName);
        if (type)
          menuitem.setAttribute("devicetype", type);
        menupopup.appendChild(menuitem);
        return menuitem;
      }

      doc.getElementById("webRTC-selectCamera").hidden = !videoDevices.length || sharingScreen;
      doc.getElementById("webRTC-selectWindowOrScreen").hidden = !sharingScreen || !videoDevices.length;
      doc.getElementById("webRTC-selectMicrophone").hidden = !audioDevices.length || sharingAudio;

      let camMenupopup = doc.getElementById("webRTC-selectCamera-menupopup");
      let windowMenupopup = doc.getElementById("webRTC-selectWindow-menupopup");
      let micMenupopup = doc.getElementById("webRTC-selectMicrophone-menupopup");
      if (sharingScreen)
        listScreenShareDevices(windowMenupopup, videoDevices);
      else
        listDevices(camMenupopup, videoDevices);

      if (!sharingAudio)
        listDevices(micMenupopup, audioDevices);

      this.mainAction.callback = function(aState) {
        let remember = aState && aState.checkboxChecked;
        let allowedDevices = [];
        let perms = Services.perms;
        if (videoDevices.length) {
          let listId = "webRTC-select" + (sharingScreen ? "Window" : "Camera") + "-menulist";
          let videoDeviceIndex = doc.getElementById(listId).value;
          let allowCamera = videoDeviceIndex != "-1";
          if (allowCamera) {
            allowedDevices.push(videoDeviceIndex);
            // Session permission will be removed after use
            // (it's really one-shot, not for the entire session)
            perms.add(uri, "MediaManagerVideo", perms.ALLOW_ACTION,
                      perms.EXPIRE_SESSION);
          }
          if (remember) {
            perms.add(uri, "camera",
                      allowCamera ? perms.ALLOW_ACTION : perms.DENY_ACTION);
          }
        }
        if (audioDevices.length) {
          if (!sharingAudio) {
            let audioDeviceIndex = doc.getElementById("webRTC-selectMicrophone-menulist").value;
            let allowMic = audioDeviceIndex != "-1";
            if (allowMic)
              allowedDevices.push(audioDeviceIndex);
            if (remember) {
              perms.add(uri, "microphone",
                        allowMic ? perms.ALLOW_ACTION : perms.DENY_ACTION);
            }
          } else {
            // Only one device possible for audio capture.
            allowedDevices.push(0);
          }
        }

        if (!allowedDevices.length) {
          denyRequest(notification.browser, aRequest);
          return;
        }

        if (remember) {
          // Remember on which URIs we set persistent permissions so that we
          // can remove them if the user clicks 'Stop Sharing'.
          aBrowser._devicePermissionURIs = aBrowser._devicePermissionURIs || [];
          aBrowser._devicePermissionURIs.push(uri);
        }

        let mm = notification.browser.messageManager;
        mm.sendAsyncMessage("webrtc:Allow", {callID: aRequest.callID,
                                             windowID: aRequest.windowID,
                                             devices: allowedDevices});
      };
      return false;
    }
  };

  let iconType = "Devices";
  if (requestTypes.length == 1 && (requestTypes[0] == "Microphone" ||
                                   requestTypes[0] == "AudioCapture"))
    iconType = "Microphone";
  if (requestTypes.includes("Screen"))
    iconType = "Screen";
  let anchorId = "webRTC-share" + iconType + "-notification-icon";

  let iconClass = iconType.toLowerCase();
  if (iconClass == "devices")
    iconClass = "camera";
  options.popupIconClass = iconClass + "-icon";

  notification =
    chromeDoc.defaultView
             .PopupNotifications
             .show(aBrowser, "webRTC-shareDevices", message,
                   anchorId, mainAction, secondaryActions,
                   options);
  notification.callID = aRequest.callID;
}

function removePrompt(aBrowser, aCallId) {
  let chromeWin = aBrowser.ownerGlobal;
  let notification =
    chromeWin.PopupNotifications.getNotification("webRTC-shareDevices", aBrowser);
  if (notification && notification.callID == aCallId)
    notification.remove();
}

function getGlobalIndicator() {
  if (AppConstants.platform != "macosx") {
    const INDICATOR_CHROME_URI = "chrome://browser/content/webrtcIndicator.xul";
    const features = "chrome,dialog=yes,titlebar=no,popup=yes";

    return Services.ww.openWindow(null, INDICATOR_CHROME_URI, "_blank", features, []);
  }

  let indicator = {
    _camera: null,
    _microphone: null,
    _screen: null,

    _hiddenDoc: Cc["@mozilla.org/appshell/appShellService;1"]
                  .getService(Ci.nsIAppShellService)
                  .hiddenDOMWindow.document,
    _statusBar: Cc["@mozilla.org/widget/macsystemstatusbar;1"]
                  .getService(Ci.nsISystemStatusBar),

    _command(aEvent) {
      webrtcUI.showSharingDoorhanger(aEvent.target.stream);
    },

    _popupShowing(aEvent) {
      let type = this.getAttribute("type");
      let activeStreams;
      if (type == "Camera") {
        activeStreams = webrtcUI.getActiveStreams(true, false, false);
      }
      else if (type == "Microphone") {
        activeStreams = webrtcUI.getActiveStreams(false, true, false);
      }
      else if (type == "Screen") {
        activeStreams = webrtcUI.getActiveStreams(false, false, true);
        type = webrtcUI.showScreenSharingIndicator;
      }

      let bundle =
        Services.strings.createBundle("chrome://browser/locale/webrtcIndicator.properties");

      if (activeStreams.length == 1) {
        let stream = activeStreams[0];

        let menuitem = this.ownerDocument.createElement("menuitem");
        let labelId = "webrtcIndicator.sharing" + type + "With.menuitem";
        let label = stream.browser.contentTitle || stream.uri;
        menuitem.setAttribute("label", bundle.formatStringFromName(labelId, [label], 1));
        menuitem.setAttribute("disabled", "true");
        this.appendChild(menuitem);

        menuitem = this.ownerDocument.createElement("menuitem");
        menuitem.setAttribute("label",
                              bundle.GetStringFromName("webrtcIndicator.controlSharing.menuitem"));
        menuitem.stream = stream;
        menuitem.addEventListener("command", indicator._command);

        this.appendChild(menuitem);
        return true;
      }

      // We show a different menu when there are several active streams.
      let menuitem = this.ownerDocument.createElement("menuitem");
      let labelId = "webrtcIndicator.sharing" + type + "WithNTabs.menuitem";
      let count = activeStreams.length;
      let label = PluralForm.get(count, bundle.GetStringFromName(labelId)).replace("#1", count);
      menuitem.setAttribute("label", label);
      menuitem.setAttribute("disabled", "true");
      this.appendChild(menuitem);

      for (let stream of activeStreams) {
        let item = this.ownerDocument.createElement("menuitem");
        labelId = "webrtcIndicator.controlSharingOn.menuitem";
        label = stream.browser.contentTitle || stream.uri;
        item.setAttribute("label", bundle.formatStringFromName(labelId, [label], 1));
        item.stream = stream;
        item.addEventListener("command", indicator._command);
        this.appendChild(item);
      }

      return true;
    },

    _popupHiding(aEvent) {
      while (this.firstChild)
        this.firstChild.remove();
    },

    _setIndicatorState(aName, aState) {
      let field = "_" + aName.toLowerCase();
      if (aState && !this[field]) {
        let menu = this._hiddenDoc.createElement("menu");
        menu.setAttribute("id", "webRTC-sharing" + aName + "-menu");

        // The CSS will only be applied if the menu is actually inserted in the DOM.
        this._hiddenDoc.documentElement.appendChild(menu);

        this._statusBar.addItem(menu);

        let menupopup = this._hiddenDoc.createElement("menupopup");
        menupopup.setAttribute("type", aName);
        menupopup.addEventListener("popupshowing", this._popupShowing);
        menupopup.addEventListener("popuphiding", this._popupHiding);
        menupopup.addEventListener("command", this._command);
        menu.appendChild(menupopup);

        this[field] = menu;
      }
      else if (this[field] && !aState) {
        this._statusBar.removeItem(this[field]);
        this[field].remove();
        this[field] = null
      }
    },
    updateIndicatorState() {
      this._setIndicatorState("Camera", webrtcUI.showCameraIndicator);
      this._setIndicatorState("Microphone", webrtcUI.showMicrophoneIndicator);
      this._setIndicatorState("Screen", webrtcUI.showScreenSharingIndicator);
    },
    close() {
      this._setIndicatorState("Camera", false);
      this._setIndicatorState("Microphone", false);
      this._setIndicatorState("Screen", false);
    }
  };

  indicator.updateIndicatorState();
  return indicator;
}

function onTabSharingMenuPopupShowing(e) {
  let streams = webrtcUI.getActiveStreams(true, true, true);
  for (let streamInfo of streams) {
    let stringName = "getUserMedia.sharingMenu";
    let types = streamInfo.types;
    if (types.camera)
      stringName += "Camera";
    if (types.microphone)
      stringName += "Microphone";
    if (types.screen)
      stringName += types.screen;

    let doc = e.target.ownerDocument;
    let bundle = doc.defaultView.gNavigatorBundle;

    let origin = getHost(null, streamInfo.uri);
    let menuitem = doc.createElement("menuitem");
    menuitem.setAttribute("label", bundle.getFormattedString(stringName, [origin]));
    menuitem.stream = streamInfo;
    menuitem.addEventListener("command", onTabSharingMenuPopupCommand);
    e.target.appendChild(menuitem);
  }
}

function onTabSharingMenuPopupHiding(e) {
  while (this.lastChild)
    this.lastChild.remove();
}

function onTabSharingMenuPopupCommand(e) {
  webrtcUI.showSharingDoorhanger(e.target.stream);
}

function showOrCreateMenuForWindow(aWindow) {
  let document = aWindow.document;
  let menu = document.getElementById("tabSharingMenu");
  if (!menu) {
    let stringBundle = aWindow.gNavigatorBundle;
    menu = document.createElement("menu");
    menu.id = "tabSharingMenu";
    let labelStringId = "getUserMedia.sharingMenu.label";
    menu.setAttribute("label", stringBundle.getString(labelStringId));

    let container, insertionPoint;
    if (AppConstants.platform == "macosx") {
      container = document.getElementById("windowPopup");
      insertionPoint = document.getElementById("sep-window-list");
      let separator = document.createElement("menuseparator");
      separator.id = "tabSharingSeparator";
      container.insertBefore(separator, insertionPoint);
    } else {
      let accesskeyStringId = "getUserMedia.sharingMenu.accesskey";
      menu.setAttribute("accesskey", stringBundle.getString(accesskeyStringId));
      container = document.getElementById("main-menubar");
      insertionPoint = document.getElementById("helpMenu");
    }
    let popup = document.createElement("menupopup");
    popup.id = "tabSharingMenuPopup";
    popup.addEventListener("popupshowing", onTabSharingMenuPopupShowing);
    popup.addEventListener("popuphiding", onTabSharingMenuPopupHiding);
    menu.appendChild(popup);
    container.insertBefore(menu, insertionPoint);
  } else {
    menu.hidden = false;
    if (AppConstants.platform == "macosx") {
      document.getElementById("tabSharingSeparator").hidden = false;
    }
  }
}

function maybeAddMenuIndicator(window) {
  if (webrtcUI.showGlobalIndicator) {
    showOrCreateMenuForWindow(window);
  }
}

var gIndicatorWindow = null;

function updateIndicators(data, target) {
  if (data) {
    // the global indicators specific to this process
    let indicators;
    if (webrtcUI.processIndicators.has(target)) {
      indicators = webrtcUI.processIndicators.get(target);
    } else {
      indicators = {};
      webrtcUI.processIndicators.set(target, indicators);
    }

    indicators.showGlobalIndicator = data.showGlobalIndicator;
    indicators.showCameraIndicator = data.showCameraIndicator;
    indicators.showMicrophoneIndicator = data.showMicrophoneIndicator;
    indicators.showScreenSharingIndicator = data.showScreenSharingIndicator;
  }

  let browserWindowEnum = Services.wm.getEnumerator("navigator:browser");
  while (browserWindowEnum.hasMoreElements()) {
    let chromeWin = browserWindowEnum.getNext();
    if (webrtcUI.showGlobalIndicator) {
      showOrCreateMenuForWindow(chromeWin);
    } else {
      let doc = chromeWin.document;
      let existingMenu = doc.getElementById("tabSharingMenu");
      if (existingMenu) {
        existingMenu.hidden = true;
      }
      if (AppConstants.platform == "macosx") {
        let separator = doc.getElementById("tabSharingSeparator");
        if (separator) {
          separator.hidden = true;
        }
      }
    }
  }

  if (webrtcUI.showGlobalIndicator) {
    if (!gIndicatorWindow)
      gIndicatorWindow = getGlobalIndicator();
    else
      gIndicatorWindow.updateIndicatorState();
  } else if (gIndicatorWindow) {
    gIndicatorWindow.close();
    gIndicatorWindow = null;
  }
}<|MERGE_RESOLUTION|>--- conflicted
+++ resolved
@@ -29,11 +29,7 @@
   peerConnectionBlockers: new Set(),
   emitter: new EventEmitter(),
 
-<<<<<<< HEAD
-  init: function() {
-=======
   init() {
->>>>>>> 188f3dc3
     Services.obs.addObserver(maybeAddMenuIndicator, "browser-delayed-startup-finished", false);
 
     let ppmm = Cc["@mozilla.org/parentprocessmessagemanager;1"]
@@ -199,27 +195,6 @@
   //                       is canceled.  (This would typically be used in
   //                       conjunction with a blocking handler to cancel
   //                       a user prompt or other work done by the handler)
-<<<<<<< HEAD
-  addPeerConnectionBlocker: function(aCallback) {
-    this.peerConnectionBlockers.add(aCallback);
-  },
-
-  removePeerConnectionBlocker: function(aCallback) {
-    this.peerConnectionBlockers.delete(aCallback);
-  },
-
-  on: function(...args) {
-    return this.emitter.on(...args);
-  },
-
-  off: function(...args) {
-    return this.emitter.off(...args);
-  },
-
-  receiveMessage: function(aMessage) {
-    switch (aMessage.name) {
-
-=======
   addPeerConnectionBlocker(aCallback) {
     this.peerConnectionBlockers.add(aCallback);
   },
@@ -239,7 +214,6 @@
   receiveMessage(aMessage) {
     switch (aMessage.name) {
 
->>>>>>> 188f3dc3
       case "rtcpeer:Request": {
         let params = Object.freeze(Object.assign({
           origin: aMessage.target.contentPrincipal.origin
