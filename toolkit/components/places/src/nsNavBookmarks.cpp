/* -*- Mode: C++; tab-width: 8; indent-tabs-mode: nil; c-basic-offset: 2 -*- */
/* ***** BEGIN LICENSE BLOCK *****
 * Version: MPL 1.1/GPL 2.0/LGPL 2.1
 *
 * The contents of this file are subject to the Mozilla Public License Version
 * 1.1 (the "License"); you may not use this file except in compliance with
 * the License. You may obtain a copy of the License at
 * http://www.mozilla.org/MPL/
 *
 * Software distributed under the License is distributed on an "AS IS" basis,
 * WITHOUT WARRANTY OF ANY KIND, either express or implied. See the License
 * for the specific language governing rights and limitations under the
 * License.
 *
 * The Original Code is Places.
 *
 * The Initial Developer of the Original Code is
 * Google Inc.
 * Portions created by the Initial Developer are Copyright (C) 2005
 * the Initial Developer. All Rights Reserved.
 *
 * Contributor(s):
 *   Brian Ryner <bryner@brianryner.com> (original author)
 *   Dietrich Ayala <dietrich@mozilla.com>
 *   Drew Willcoxon <adw@mozilla.com>
 *   Marco Bonardo <mak77@bonardo.net>
 *
 * Alternatively, the contents of this file may be used under the terms of
 * either the GNU General Public License Version 2 or later (the "GPL"), or
 * the GNU Lesser General Public License Version 2.1 or later (the "LGPL"),
 * in which case the provisions of the GPL or the LGPL are applicable instead
 * of those above. If you wish to allow use of your version of this file only
 * under the terms of either the GPL or the LGPL, and not to allow others to
 * use your version of this file under the terms of the MPL, indicate your
 * decision by deleting the provisions above and replace them with the notice
 * and other provisions required by the GPL or the LGPL. If you do not delete
 * the provisions above, a recipient may use your version of this file under
 * the terms of any one of the MPL, the GPL or the LGPL.
 *
 * ***** END LICENSE BLOCK ***** */

#include "nsAppDirectoryServiceDefs.h"
#include "nsNavBookmarks.h"
#include "nsNavHistory.h"
#include "mozStorageHelper.h"
#include "nsIServiceManager.h"
#include "nsNetUtil.h"
#include "nsIDynamicContainer.h"
#include "nsUnicharUtils.h"
#include "nsFaviconService.h"
#include "nsAnnotationService.h"
#include "nsPrintfCString.h"
#include "nsIUUIDGenerator.h"
#include "prprf.h"
#include "nsILivemarkService.h"
#include "nsPlacesTriggers.h"
#include "nsPlacesTables.h"
#include "nsPlacesIndexes.h"
#include "nsPlacesMacros.h"
#include "Helpers.h"

#include "mozilla/FunctionTimer.h"

#define BOOKMARKS_TO_KEYWORDS_INITIAL_CACHE_SIZE 64

const PRInt32 nsNavBookmarks::kFindBookmarksIndex_ID = 0;
const PRInt32 nsNavBookmarks::kFindBookmarksIndex_Type = 1;
const PRInt32 nsNavBookmarks::kFindBookmarksIndex_PlaceID = 2;
const PRInt32 nsNavBookmarks::kFindBookmarksIndex_Parent = 3;
const PRInt32 nsNavBookmarks::kFindBookmarksIndex_Position = 4;
const PRInt32 nsNavBookmarks::kFindBookmarksIndex_Title = 5;

// These columns sit to the right of the kGetInfoIndex_* columns.
const PRInt32 nsNavBookmarks::kGetChildrenIndex_Position = 13;
const PRInt32 nsNavBookmarks::kGetChildrenIndex_Type = 14;
const PRInt32 nsNavBookmarks::kGetChildrenIndex_PlaceID = 15;
const PRInt32 nsNavBookmarks::kGetChildrenIndex_ServiceContractId = 16;

const PRInt32 nsNavBookmarks::kGetItemPropertiesIndex_ID = 0;
const PRInt32 nsNavBookmarks::kGetItemPropertiesIndex_URI = 1;
const PRInt32 nsNavBookmarks::kGetItemPropertiesIndex_Title = 2;
const PRInt32 nsNavBookmarks::kGetItemPropertiesIndex_Position = 3;
const PRInt32 nsNavBookmarks::kGetItemPropertiesIndex_PlaceID = 4;
const PRInt32 nsNavBookmarks::kGetItemPropertiesIndex_Parent = 5;
const PRInt32 nsNavBookmarks::kGetItemPropertiesIndex_Type = 6;
const PRInt32 nsNavBookmarks::kGetItemPropertiesIndex_ServiceContractId = 7;
const PRInt32 nsNavBookmarks::kGetItemPropertiesIndex_DateAdded = 8;
const PRInt32 nsNavBookmarks::kGetItemPropertiesIndex_LastModified = 9;

using namespace mozilla::places;

PLACES_FACTORY_SINGLETON_IMPLEMENTATION(nsNavBookmarks, gBookmarksService)

#define BOOKMARKS_ANNO_PREFIX "bookmarks/"
#define BOOKMARKS_TOOLBAR_FOLDER_ANNO NS_LITERAL_CSTRING(BOOKMARKS_ANNO_PREFIX "toolbarFolder")
#define GUID_ANNO NS_LITERAL_CSTRING("placesInternal/GUID")
#define READ_ONLY_ANNO NS_LITERAL_CSTRING("placesInternal/READ_ONLY")


namespace {

struct keywordSearchData
{
  PRInt64 itemId;
  nsString keyword;
};

PLDHashOperator
SearchBookmarkForKeyword(nsTrimInt64HashKey::KeyType aKey,
                         const nsString aValue,
                         void* aUserArg)
{
  keywordSearchData* data = reinterpret_cast<keywordSearchData*>(aUserArg);
  if (data->keyword.Equals(aValue)) {
    data->itemId = aKey;
    return PL_DHASH_STOP;
  }
  return PL_DHASH_NEXT;
}

} // Anonymous namespace.


nsNavBookmarks::nsNavBookmarks() : mItemCount(0)
                                 , mRoot(0)
<<<<<<< HEAD
                                 , mMenuRoot(0)
                                 , mTagsRoot(0)
                                 , mUnfiledRoot(0)
                                 , mToolbarRoot(0)
                                 , mBatchLevel(0)
                                 , mBatchDBTransaction(nsnull)
=======
                                 , mBookmarksRoot(0)
                                 , mTagRoot(0)
                                 , mToolbarFolder(0)
>>>>>>> e3c5ad33
                                 , mCanNotify(false)
                                 , mCacheObservers("bookmark-observers")
                                 , mShuttingDown(false)
{
  NS_ASSERTION(!gBookmarksService,
               "Attempting to create two instances of the service!");
  gBookmarksService = this;
}


nsNavBookmarks::~nsNavBookmarks()
{
  NS_ASSERTION(gBookmarksService == this,
               "Deleting a non-singleton instance of the service");
  if (gBookmarksService == this)
    gBookmarksService = nsnull;
}


NS_IMPL_ISUPPORTS3(nsNavBookmarks,
                   nsINavBookmarksService,
                   nsINavHistoryObserver,
                   nsIAnnotationObserver)


nsresult
nsNavBookmarks::Init()
{
  NS_TIME_FUNCTION;

  nsNavHistory* history = nsNavHistory::GetHistoryService();
  NS_ENSURE_TRUE(history, NS_ERROR_OUT_OF_MEMORY);
  mDBConn = history->GetStorageConnection();
  NS_ENSURE_STATE(mDBConn);
  PRUint16 dbStatus;
  nsresult rv = history->GetDatabaseStatus(&dbStatus);
  NS_ENSURE_SUCCESS(rv, rv);

  rv = InitRoots(dbStatus != nsINavHistoryService::DATABASE_STATUS_OK);
  NS_ENSURE_SUCCESS(rv, rv);

  mCanNotify = true;

  // Observe annotations.
  nsAnnotationService* annosvc = nsAnnotationService::GetAnnotationService();
  NS_ENSURE_TRUE(annosvc, NS_ERROR_OUT_OF_MEMORY);
  annosvc->AddObserver(this);

  // Allows us to notify on title changes. MUST BE LAST so it is impossible
  // to fail after this call, or the history service will have a reference to
  // us and we won't go away.
  history->AddObserver(this, PR_FALSE);

  // DO NOT PUT STUFF HERE that can fail. See observer comment above.

  return NS_OK;
}


/**
 * All commands that initialize the database schema should be here.
 * This is called from history init after database connection has been
 * established.
 */
nsresult // static
nsNavBookmarks::InitTables(mozIStorageConnection* aDBConn)
{
  PRBool exists;
  nsresult rv = aDBConn->TableExists(NS_LITERAL_CSTRING("moz_bookmarks"), &exists);
  NS_ENSURE_SUCCESS(rv, rv);
  if (!exists) {
    rv = aDBConn->ExecuteSimpleSQL(CREATE_MOZ_BOOKMARKS);
    NS_ENSURE_SUCCESS(rv, rv);

    // This index will make it faster to determine if a given item is
    // bookmarked (used by history queries and vacuuming, for example).
    // Making it compound with "type" speeds up type-differentiation
    // queries, such as expiration and search.
    rv = aDBConn->ExecuteSimpleSQL(CREATE_IDX_MOZ_BOOKMARKS_PLACETYPE);
    NS_ENSURE_SUCCESS(rv, rv);

    // The most common operation is to find the children given a parent and position.
    rv = aDBConn->ExecuteSimpleSQL(CREATE_IDX_MOZ_BOOKMARKS_PARENTPOSITION);
    NS_ENSURE_SUCCESS(rv, rv);

    // fast access to lastModified is useful during sync and to get
    // last modified bookmark title for tags container's children.
    rv = aDBConn->ExecuteSimpleSQL(CREATE_IDX_MOZ_BOOKMARKS_PLACELASTMODIFIED);
    NS_ENSURE_SUCCESS(rv, rv);
  }

  rv = aDBConn->TableExists(NS_LITERAL_CSTRING("moz_bookmarks_roots"), &exists);
  NS_ENSURE_SUCCESS(rv, rv);
  if (!exists) {
    rv = aDBConn->ExecuteSimpleSQL(CREATE_MOZ_BOOKMARKS_ROOTS);
    NS_ENSURE_SUCCESS(rv, rv);
  }

  rv = aDBConn->TableExists(NS_LITERAL_CSTRING("moz_keywords"), &exists);
  NS_ENSURE_SUCCESS(rv, rv);
  if (!exists) {
    rv = aDBConn->ExecuteSimpleSQL(CREATE_MOZ_KEYWORDS);
    NS_ENSURE_SUCCESS(rv, rv);

    // Create trigger to update as well
    rv = aDBConn->ExecuteSimpleSQL(CREATE_KEYWORD_VALIDITY_TRIGGER);
    NS_ENSURE_SUCCESS(rv, rv);
  }

  return NS_OK;
}


mozIStorageStatement*
nsNavBookmarks::GetStatement(const nsCOMPtr<mozIStorageStatement>& aStmt)
{
  if (mShuttingDown)
    return nsnull;

  // Double ordering covers possible lastModified ties, that could happen when
  // importing, syncing or due to extensions.
  // Note: not using a JOIN is cheaper in this case.
  RETURN_IF_STMT(mDBFindURIBookmarks, NS_LITERAL_CSTRING(
    "SELECT b.id "
    "FROM moz_bookmarks b "
    "WHERE b.fk = (SELECT id FROM moz_places WHERE url = :page_url) "
    "ORDER BY b.lastModified DESC, b.id DESC "));

  // Select all children of a given folder, sorted by position.
  // This is a LEFT JOIN because not all bookmarks types have a place.
  // We construct a result where the first columns exactly match those returned
  // by mDBGetURLPageInfo, and additionally contains columns for position,
  // item_child, and folder_child from moz_bookmarks.
  RETURN_IF_STMT(mDBGetChildren, NS_LITERAL_CSTRING(
    "SELECT h.id, h.url, IFNULL(b.title, h.title), h.rev_host, h.visit_count, "
           "h.last_visit_date, f.url, null, b.id, b.dateAdded, b.lastModified, "
           "b.parent, null, b.position, b.type, b.fk, b.folder_type "
    "FROM moz_bookmarks b "
    "LEFT JOIN moz_places h ON b.fk = h.id "
    "LEFT JOIN moz_favicons f ON h.favicon_id = f.id "
    "WHERE b.parent = :parent "
    "ORDER BY b.position ASC"));

  // Count all of the children of a given folder and checks that it exists.
  RETURN_IF_STMT(mDBFolderCount, NS_LITERAL_CSTRING(
    "SELECT COUNT(*), "
    "(SELECT id FROM moz_bookmarks WHERE id = :parent) "
    "FROM moz_bookmarks WHERE parent = :parent"));

  RETURN_IF_STMT(mDBGetChildAt, NS_LITERAL_CSTRING(
    "SELECT id, fk, type FROM moz_bookmarks "
    "WHERE parent = :parent AND position = :item_index"));

  // Get bookmark/folder/separator properties.
  // This is a LEFT JOIN because not all bookmarks types have a place.
  RETURN_IF_STMT(mDBGetItemProperties, NS_LITERAL_CSTRING(
    "SELECT b.id, h.url, b.title, b.position, b.fk, b.parent, b.type, "
           "b.folder_type, b.dateAdded, b.lastModified "
    "FROM moz_bookmarks b "
    "LEFT JOIN moz_places h ON h.id = b.fk "
    "WHERE b.id = :item_id"));

  RETURN_IF_STMT(mDBGetItemIdForGUID, NS_LITERAL_CSTRING(
    "SELECT item_id FROM moz_items_annos "
    "WHERE content = :guid "
    "LIMIT 1"));

  RETURN_IF_STMT(mDBInsertBookmark, NS_LITERAL_CSTRING(
    "INSERT INTO moz_bookmarks "
      "(id, fk, type, parent, position, title, folder_type, "
       "dateAdded, lastModified) "
    "VALUES (:item_id, :page_id, :item_type, :parent, :item_index, "
            ":item_title, :folder_type, :date_added, :last_modified)"));

  // Just select position since it's just an int32 and may be faster.
  // We don't actually care about the data, just whether there is any.
  RETURN_IF_STMT(mDBIsBookmarkedInDatabase, NS_LITERAL_CSTRING(
    "SELECT 1 FROM moz_bookmarks WHERE fk = :page_id"));

  RETURN_IF_STMT(mDBIsURIBookmarkedInDatabase, NS_LITERAL_CSTRING(
    "SELECT 1 FROM moz_bookmarks b "
    "JOIN moz_places h ON b.fk = h.id "
    "WHERE h.url = :page_url"));

  // Checks to make sure a place id is a bookmark, and isn't a livemark.
  RETURN_IF_STMT(mDBIsRealBookmark, NS_LITERAL_CSTRING(
    "SELECT id "
    "FROM moz_bookmarks "
    "WHERE fk = :page_id "
      "AND type = :item_type "
      "AND parent NOT IN ("
        "SELECT a.item_id "
        "FROM moz_items_annos a "
        "JOIN moz_anno_attributes n ON a.anno_attribute_id = n.id "
        "WHERE n.name = :anno_name"
      ") "));

  RETURN_IF_STMT(mDBGetLastBookmarkID, NS_LITERAL_CSTRING(
    "SELECT id "
    "FROM moz_bookmarks "
    "ORDER BY ROWID DESC "
    "LIMIT 1"));

  // lastModified is set to the same value as dateAdded.  We do this for
  // performance reasons, since it will allow us to use an index to sort items
  // by date.
  RETURN_IF_STMT(mDBSetItemDateAdded, NS_LITERAL_CSTRING(
    "UPDATE moz_bookmarks SET dateAdded = :date, lastModified = :date "
    "WHERE id = :item_id"));

  RETURN_IF_STMT(mDBSetItemLastModified, NS_LITERAL_CSTRING(
    "UPDATE moz_bookmarks SET lastModified = :date WHERE id = :item_id"));

  RETURN_IF_STMT(mDBSetItemIndex, NS_LITERAL_CSTRING(
    "UPDATE moz_bookmarks SET position = :item_index WHERE id = :item_id"));

  RETURN_IF_STMT(mDBGetKeywordForURI, NS_LITERAL_CSTRING(
    "SELECT k.keyword "
    "FROM moz_places h "
    "JOIN moz_bookmarks b ON b.fk = h.id "
    "JOIN moz_keywords k ON k.id = b.keyword_id "
    "WHERE h.url = :page_url "));

  RETURN_IF_STMT(mDBAdjustPosition, NS_LITERAL_CSTRING(
    "UPDATE moz_bookmarks SET position = position + :delta "
    "WHERE parent = :parent "
      "AND position BETWEEN :from_index AND :to_index"));

  RETURN_IF_STMT(mDBRemoveItem, NS_LITERAL_CSTRING(
    "DELETE FROM moz_bookmarks WHERE id = :item_id"));

  RETURN_IF_STMT(mDBGetLastChildId, NS_LITERAL_CSTRING(
    "SELECT id FROM moz_bookmarks WHERE parent = :parent "
    "ORDER BY position DESC LIMIT 1"));

  RETURN_IF_STMT(mDBMoveItem, NS_LITERAL_CSTRING(
    "UPDATE moz_bookmarks SET parent = :parent, position = :item_index "
    "WHERE id = :item_id "));

  RETURN_IF_STMT(mDBSetItemTitle, NS_LITERAL_CSTRING(
    "UPDATE moz_bookmarks SET title = :item_title, lastModified = :date "
    "WHERE id = :item_id "));

  RETURN_IF_STMT(mDBChangeBookmarkURI, NS_LITERAL_CSTRING(
    "UPDATE moz_bookmarks SET fk = :page_id, lastModified = :date "
    "WHERE id = :item_id "));

  // The next query finds the bookmarked ancestors in a redirects chain.
  // It won't go further than 3 levels of redirects (a->b->c->your_place_id).
  // To make this path 100% correct (up to any level) we would need either:
  //  - A separate hash, build through recursive querying of the database.
  //    This solution was previously implemented, but it had a negative effect
  //    on startup since at each startup we have to recursively query the
  //    database to rebuild a hash that is always the same across sessions.
  //    It must be updated at each visit and bookmarks change too.  The code to
  //    manage it is complex and prone to errors, sometimes causing incorrect
  //    data fetches (for example wrong favicon for a redirected bookmark).
  //  - A better way to track redirects for a visit.
  //    We would need a separate table to track redirects, in the table we would
  //    have visit_id, redirect_session.  To get all sources for
  //    a visit then we could just join this table and get all visit_id that
  //    are in the same redirect_session as our visit.  This has the drawback
  //    that we can't ensure data integrity in the downgrade -> upgrade path,
  //    since an old version would not update the table on new visits.
  //
  // For most cases these levels of redirects should be fine though, it's hard
  // to hit a page that is 4 or 5 levels of redirects below a bookmarked page.
  //
  // As a bonus the query also checks first if place_id is already a bookmark,
  // so you don't have to check that apart.

#define COALESCE_PLACEID \
  "COALESCE(greatgrandparent.place_id, grandparent.place_id, parent.place_id) "

  nsCString redirectsFragment =
    nsPrintfCString(3, "%d,%d",
                    nsINavHistoryService::TRANSITION_REDIRECT_PERMANENT,
                    nsINavHistoryService::TRANSITION_REDIRECT_TEMPORARY);

  RETURN_IF_STMT(mDBFindRedirectedBookmark, NS_LITERAL_CSTRING(
    "SELECT "
      "(SELECT url FROM moz_places WHERE id = :page_id) "
    "FROM moz_bookmarks b "
    "WHERE b.fk = :page_id "
    "UNION ALL " // Not directly bookmarked.
    "SELECT "
      "(SELECT url FROM moz_places WHERE id = " COALESCE_PLACEID ") "
    "FROM moz_historyvisits self "
    "JOIN moz_bookmarks b ON b.fk = " COALESCE_PLACEID
    "LEFT JOIN moz_historyvisits parent ON parent.id = self.from_visit "
    "LEFT JOIN moz_historyvisits grandparent ON parent.from_visit = grandparent.id "
      "AND parent.visit_type IN (") + redirectsFragment + NS_LITERAL_CSTRING(") "
    "LEFT JOIN moz_historyvisits greatgrandparent ON grandparent.from_visit = greatgrandparent.id "
      "AND grandparent.visit_type IN (") + redirectsFragment + NS_LITERAL_CSTRING(") "
    "WHERE self.visit_type IN (") + redirectsFragment + NS_LITERAL_CSTRING(") "
      "AND self.place_id = :page_id "
    "LIMIT 1 " // Stop at the first result.
  ));
#undef COALESCE_PLACEID

  return nsnull;
}


nsresult
nsNavBookmarks::FinalizeStatements() {
  mShuttingDown = true;

  mozIStorageStatement* stmts[] = {
    mDBGetChildren,
    mDBFindURIBookmarks,
    mDBFolderCount,
    mDBGetChildAt,
    mDBGetItemProperties,
    mDBGetItemIdForGUID,
    mDBInsertBookmark,
    mDBIsBookmarkedInDatabase,
    mDBIsRealBookmark,
    mDBGetLastBookmarkID,
    mDBSetItemDateAdded,
    mDBSetItemLastModified,
    mDBSetItemIndex,
    mDBGetKeywordForURI,
    mDBAdjustPosition,
    mDBRemoveItem,
    mDBGetLastChildId,
    mDBMoveItem,
    mDBSetItemTitle,
    mDBChangeBookmarkURI,
    mDBIsURIBookmarkedInDatabase,
    mDBFindRedirectedBookmark,
  };

  for (PRUint32 i = 0; i < NS_ARRAY_LENGTH(stmts); i++) {
    nsresult rv = nsNavHistory::FinalizeStatement(stmts[i]);
    NS_ENSURE_SUCCESS(rv, rv);
  }

  return NS_OK;
}


nsresult
nsNavBookmarks::InitRoots(bool aForceCreate)
{
  nsCOMPtr<mozIStorageStatement> stmt;
  nsresult rv = mDBConn->CreateStatement(NS_LITERAL_CSTRING(
    "SELECT root_name, folder_id FROM moz_bookmarks_roots"
  ), getter_AddRefs(stmt));
  NS_ENSURE_SUCCESS(rv, rv);

  PRBool hasResult;
  while (NS_SUCCEEDED(stmt->ExecuteStep(&hasResult)) && hasResult) {
    nsCAutoString rootName;
    rv = stmt->GetUTF8String(0, rootName);
    NS_ENSURE_SUCCESS(rv, rv);
    PRInt64 rootId;
    rv = stmt->GetInt64(1, &rootId);
    NS_ENSURE_SUCCESS(rv, rv);
    NS_ABORT_IF_FALSE(rootId != 0, "Root id is 0, that is an invalid value.");

    if (rootName.EqualsLiteral("places")) {
      mRoot = rootId;
    }
    else if (rootName.EqualsLiteral("menu")) {
      mMenuRoot = rootId;
    }
    else if (rootName.EqualsLiteral("toolbar")) {
      mToolbarRoot = rootId;
    }
    else if (rootName.EqualsLiteral("tags")) {
      mTagsRoot = rootId;
    }
    else if (rootName.EqualsLiteral("unfiled")) {
      mUnfiledRoot = rootId;
    }
  }

  if (aForceCreate) {
    nsNavHistory* history = nsNavHistory::GetHistoryService();
    NS_ENSURE_TRUE(history, NS_ERROR_OUT_OF_MEMORY);
    nsIStringBundle* bundle = history->GetBundle();
    NS_ENSURE_TRUE(bundle, NS_ERROR_OUT_OF_MEMORY);

    mozStorageTransaction transaction(mDBConn, PR_FALSE);

    rv = CreateRoot(NS_LITERAL_CSTRING("places"), &mRoot, 0,
                    nsnull, nsnull);
    NS_ENSURE_SUCCESS(rv, rv);

    rv = CreateRoot(NS_LITERAL_CSTRING("menu"), &mMenuRoot, mRoot, bundle,
                    NS_LITERAL_STRING("BookmarksMenuFolderTitle").get());
    NS_ENSURE_SUCCESS(rv, rv);

    rv = CreateRoot(NS_LITERAL_CSTRING("toolbar"), &mToolbarRoot, mRoot, bundle,
                    NS_LITERAL_STRING("BookmarksToolbarFolderTitle").get());
    NS_ENSURE_SUCCESS(rv, rv);

    rv = CreateRoot(NS_LITERAL_CSTRING("tags"), &mTagsRoot, mRoot, bundle,
                    NS_LITERAL_STRING("TagsFolderTitle").get());
    NS_ENSURE_SUCCESS(rv, rv);

    rv = CreateRoot(NS_LITERAL_CSTRING("unfiled"), &mUnfiledRoot, mRoot, bundle,
                    NS_LITERAL_STRING("UnsortedBookmarksFolderTitle").get());
    NS_ENSURE_SUCCESS(rv, rv);

    rv = transaction.Commit();
    NS_ENSURE_SUCCESS(rv, rv);
  }

  return NS_OK;
}


nsresult
nsNavBookmarks::CreateRoot(const nsCString& name,
                           PRInt64* _itemId,
                           PRInt64 aParentId,
                           nsIStringBundle* aBundle,
                           const PRUnichar* aTitleStringId)
{
  nsresult rv;

  if (*_itemId == 0) {
    // The root does not exist.  Create a new untitled folder for it.
    rv = CreateFolder(aParentId, EmptyCString(), DEFAULT_INDEX, _itemId);
    NS_ENSURE_SUCCESS(rv, rv);

    // Create a entry  in moz_bookmarks_roots to link the folder to the root.
    nsCOMPtr<mozIStorageStatement> stmt;
    rv = mDBConn->CreateStatement(NS_LITERAL_CSTRING(
      "INSERT INTO moz_bookmarks_roots (root_name, folder_id) "
      "VALUES (:root_name, :item_id)"
    ), getter_AddRefs(stmt));
    NS_ENSURE_SUCCESS(rv, rv);
    rv = stmt->BindUTF8StringByName(NS_LITERAL_CSTRING("root_name"), name);
    NS_ENSURE_SUCCESS(rv, rv);
    rv = stmt->BindInt64ByName(NS_LITERAL_CSTRING("item_id"), *_itemId);
    NS_ENSURE_SUCCESS(rv, rv);
    rv = stmt->Execute();
    NS_ENSURE_SUCCESS(rv, rv);
  }

  // Now set the title on the root.  Notice we do this regardless, to take in
  // could title changes when schema changes.
  if (aTitleStringId) {
    nsXPIDLString title;
    rv = aBundle->GetStringFromName(aTitleStringId, getter_Copies(title));
    NS_ENSURE_SUCCESS(rv, rv);
    rv = SetItemTitle(*_itemId, NS_ConvertUTF16toUTF8(title));
    NS_ENSURE_SUCCESS(rv, rv);
  }

  return NS_OK;
}


PRBool
nsNavBookmarks::IsRealBookmark(PRInt64 aPlaceId)
{
  DECLARE_AND_ASSIGN_SCOPED_LAZY_STMT(stmt, mDBIsRealBookmark);
  nsresult rv = stmt->BindInt64ByName(NS_LITERAL_CSTRING("page_id"), aPlaceId);
  NS_WARN_IF_FALSE(NS_SUCCEEDED(rv), "Binding failed");
  rv = stmt->BindInt32ByName(NS_LITERAL_CSTRING("item_type"), TYPE_BOOKMARK);
  NS_WARN_IF_FALSE(NS_SUCCEEDED(rv), "Binding failed");
  rv = stmt->BindUTF8StringByName(NS_LITERAL_CSTRING("anno_name"),
                                  NS_LITERAL_CSTRING(LMANNO_FEEDURI));
  NS_WARN_IF_FALSE(NS_SUCCEEDED(rv), "Binding failed");

  // If we get any rows, then there exists at least one bookmark corresponding
  // to aPlaceId that is not a livemark item.
  PRBool isBookmark;
  rv = stmt->ExecuteStep(&isBookmark);
  NS_WARN_IF_FALSE(NS_SUCCEEDED(rv), "ExecuteStep failed");
  if (NS_SUCCEEDED(rv))
    return isBookmark;

  return PR_FALSE;
}


// nsNavBookmarks::IsBookmarkedInDatabase
//
//    This checks to see if the specified place_id is actually bookmarked.

nsresult
nsNavBookmarks::IsBookmarkedInDatabase(PRInt64 aPlaceId,
                                       PRBool* aIsBookmarked)
{
  DECLARE_AND_ASSIGN_SCOPED_LAZY_STMT(stmt, mDBIsBookmarkedInDatabase);
  nsresult rv = stmt->BindInt64ByName(NS_LITERAL_CSTRING("page_id"), aPlaceId);
  NS_ENSURE_SUCCESS(rv, rv);
  rv = stmt->ExecuteStep(aIsBookmarked);
  NS_ENSURE_SUCCESS(rv, rv);
  return NS_OK;
}


nsresult
nsNavBookmarks::AdjustIndices(PRInt64 aFolderId,
                              PRInt32 aStartIndex,
                              PRInt32 aEndIndex,
                              PRInt32 aDelta)
{
  NS_ASSERTION(aStartIndex >= 0 && aEndIndex <= PR_INT32_MAX &&
               aStartIndex <= aEndIndex, "Bad indices");

  DECLARE_AND_ASSIGN_SCOPED_LAZY_STMT(stmt, mDBAdjustPosition);
  nsresult rv = stmt->BindInt32ByName(NS_LITERAL_CSTRING("delta"), aDelta);
  NS_ENSURE_SUCCESS(rv, rv);
  rv = stmt->BindInt64ByName(NS_LITERAL_CSTRING("parent"), aFolderId);
  NS_ENSURE_SUCCESS(rv, rv);
  rv = stmt->BindInt32ByName(NS_LITERAL_CSTRING("from_index"), aStartIndex);
  NS_ENSURE_SUCCESS(rv, rv);
  rv = stmt->BindInt32ByName(NS_LITERAL_CSTRING("to_index"), aEndIndex);
  NS_ENSURE_SUCCESS(rv, rv);

  rv = stmt->Execute();
  NS_ENSURE_SUCCESS(rv, rv);
 
  return NS_OK;
}


NS_IMETHODIMP
nsNavBookmarks::GetPlacesRoot(PRInt64* aRoot)
{
  *aRoot = mRoot;
  return NS_OK;
}


NS_IMETHODIMP
nsNavBookmarks::GetBookmarksMenuFolder(PRInt64* aRoot)
{
  *aRoot = mMenuRoot;
  return NS_OK;
}


NS_IMETHODIMP
nsNavBookmarks::GetToolbarFolder(PRInt64* aFolderId)
{
  *aFolderId = mToolbarRoot;
  return NS_OK;
}


NS_IMETHODIMP
nsNavBookmarks::GetTagsFolder(PRInt64* aRoot)
{
  *aRoot = mTagsRoot;
  return NS_OK;
}


NS_IMETHODIMP
nsNavBookmarks::GetUnfiledBookmarksFolder(PRInt64* aRoot)
{
  *aRoot = mUnfiledRoot;
  return NS_OK;
}


nsresult
nsNavBookmarks::InsertBookmarkInDB(PRInt64 aItemId,
                                   PRInt64 aPlaceId,
                                   enum ItemType aItemType,
                                   PRInt64 aParentId,
                                   PRInt32 aIndex,
                                   const nsACString& aTitle,
                                   PRTime aDateAdded,
                                   PRTime aLastModified,
                                   const nsAString& aServiceContractId,
                                   PRInt64* _newItemId)
{
  NS_ASSERTION(_newItemId, "Null pointer passed to InsertBookmarkInDB!");

  DECLARE_AND_ASSIGN_SCOPED_LAZY_STMT(stmt, mDBInsertBookmark);
  nsresult rv;
  if (aItemId && aItemId != -1)
    rv = stmt->BindInt64ByName(NS_LITERAL_CSTRING("item_id"), aItemId);
  else
    rv = stmt->BindNullByName(NS_LITERAL_CSTRING("item_id"));
  NS_ENSURE_SUCCESS(rv, rv);

  if (aPlaceId && aPlaceId != -1)
    rv = stmt->BindInt64ByName(NS_LITERAL_CSTRING("page_id"), aPlaceId);
  else
    rv = stmt->BindNullByName(NS_LITERAL_CSTRING("page_id"));
  NS_ENSURE_SUCCESS(rv, rv);

  rv = stmt->BindInt32ByName(NS_LITERAL_CSTRING("item_type"), aItemType);
  NS_ENSURE_SUCCESS(rv, rv);
  rv = stmt->BindInt64ByName(NS_LITERAL_CSTRING("parent"), aParentId);
  NS_ENSURE_SUCCESS(rv, rv);
  rv = stmt->BindInt32ByName(NS_LITERAL_CSTRING("item_index"), aIndex);
  NS_ENSURE_SUCCESS(rv, rv);

  // Support NULL titles.
  if (aTitle.IsVoid())
    rv = stmt->BindNullByName(NS_LITERAL_CSTRING("item_title"));
  else
    rv = stmt->BindUTF8StringByName(NS_LITERAL_CSTRING("item_title"), aTitle);
  NS_ENSURE_SUCCESS(rv, rv);

  if (aServiceContractId.IsEmpty()) {
    rv = stmt->BindNullByName(NS_LITERAL_CSTRING("folder_type"));
  }
  else {
    rv = stmt->BindStringByName(NS_LITERAL_CSTRING("folder_type"),
                                aServiceContractId);
  }
  NS_ENSURE_SUCCESS(rv, rv);

  rv = stmt->BindInt64ByName(NS_LITERAL_CSTRING("date_added"), aDateAdded);
  NS_ENSURE_SUCCESS(rv, rv);

  if (aLastModified) {
    rv = stmt->BindInt64ByName(NS_LITERAL_CSTRING("last_modified"),
                               aLastModified);
  }
  else {
    rv = stmt->BindInt64ByName(NS_LITERAL_CSTRING("last_modified"), aDateAdded);
  }
  NS_ENSURE_SUCCESS(rv, rv);

  rv = stmt->Execute();
  NS_ENSURE_SUCCESS(rv, rv);

  if (!aItemId || aItemId == -1) {
    // Get the new inserted item id.
    DECLARE_AND_ASSIGN_SCOPED_LAZY_STMT(lastInsertIdStmt, mDBGetLastBookmarkID);
    PRBool hasResult;
    rv = lastInsertIdStmt->ExecuteStep(&hasResult);
    NS_ENSURE_SUCCESS(rv, rv);
    NS_ENSURE_TRUE(hasResult, NS_ERROR_UNEXPECTED);
    rv = lastInsertIdStmt->GetInt64(0, _newItemId);
    NS_ENSURE_SUCCESS(rv, rv);
  }
  else {
    *_newItemId = aItemId;
  }

  // Update last modified date of the parent folder.
  // XXX TODO: This should be done recursively for all ancestors, that would
  //           be slow without a nested tree though.  See bug 408991.
  rv = SetItemDateInternal(GetStatement(mDBSetItemLastModified),
                           aParentId, aDateAdded);
  NS_ENSURE_SUCCESS(rv, rv);

  return NS_OK;
}


NS_IMETHODIMP
nsNavBookmarks::InsertBookmark(PRInt64 aFolder,
                               nsIURI* aURI,
                               PRInt32 aIndex,
                               const nsACString& aTitle,
                               PRInt64* aNewBookmarkId)
{
  NS_ENSURE_ARG(aURI);
  NS_ENSURE_ARG_POINTER(aNewBookmarkId);

  // You can pass -1 to indicate append, but no other negative number is allowed
  if (aIndex < nsINavBookmarksService::DEFAULT_INDEX)
    return NS_ERROR_INVALID_ARG;

  mozStorageTransaction transaction(mDBConn, PR_FALSE);

  nsNavHistory* history = nsNavHistory::GetHistoryService();
  NS_ENSURE_TRUE(history, NS_ERROR_OUT_OF_MEMORY);

  // This is really a place ID
  PRInt64 childID;
  nsresult rv = history->GetUrlIdFor(aURI, &childID, PR_TRUE);
  NS_ENSURE_SUCCESS(rv, rv);

  PRInt32 index;
  PRInt32 folderCount;
  rv = FolderCount(aFolder, &folderCount);
  NS_ENSURE_SUCCESS(rv, rv);
  if (aIndex == nsINavBookmarksService::DEFAULT_INDEX ||
      aIndex >= folderCount) {
    index = folderCount;
  }
  else {
    index = aIndex;
    rv = AdjustIndices(aFolder, index, PR_INT32_MAX, 1);
    NS_ENSURE_SUCCESS(rv, rv);
  }

  rv = InsertBookmarkInDB(-1, childID, BOOKMARK, aFolder, index,
                          aTitle, PR_Now(), nsnull, EmptyString(),
                          aNewBookmarkId);
  NS_ENSURE_SUCCESS(rv, rv);

  // XXX
  // 0n import / fx 2 migration, is the frecency work going to slow us down?
  // We might want to skip this stuff, as well as the frecency work
  // caused by GetUrlIdFor() which calls InternalAddNewPage().
  // If we do skip this, after import, we will
  // need to call FixInvalidFrecenciesForExcludedPlaces().
  // We might need to call it anyways, if items aren't properly annotated
  // as livemarks feeds yet.

  nsCAutoString url;
  rv = aURI->GetSpec(url);
  NS_ENSURE_SUCCESS(rv, rv);

  // Re-calculate the frecency for this moz_place entry since it was set to -1.
  rv = history->UpdateFrecency(childID);
  NS_ENSURE_SUCCESS(rv, rv);

  rv = transaction.Commit();
  NS_ENSURE_SUCCESS(rv, rv);

  NOTIFY_OBSERVERS(mCanNotify, mCacheObservers, mObservers,
                   nsINavBookmarkObserver,
                   OnItemAdded(*aNewBookmarkId, aFolder, index, TYPE_BOOKMARK,
                               aURI));

  // If the bookmark has been added to a tag container, notify all
  // bookmark-folder result nodes which contain a bookmark for the new
  // bookmark's url
  PRInt64 grandParentId;
  rv = GetFolderIdForItem(aFolder, &grandParentId);
  NS_ENSURE_SUCCESS(rv, rv);
  if (grandParentId == mTagsRoot) {
    // query for all bookmarks for that URI, notify for each
    nsTArray<PRInt64> bookmarks;
    rv = GetBookmarkIdsForURITArray(aURI, bookmarks);
    NS_ENSURE_SUCCESS(rv, rv);

    if (bookmarks.Length()) {
      for (PRUint32 i = 0; i < bookmarks.Length(); i++) {
        NOTIFY_OBSERVERS(mCanNotify, mCacheObservers, mObservers,
                         nsINavBookmarkObserver,
                         OnItemChanged(bookmarks[i], NS_LITERAL_CSTRING("tags"),
                                       PR_FALSE, EmptyCString(), 0,
                                       TYPE_BOOKMARK));
      }
    }
  }
  return NS_OK;
}


NS_IMETHODIMP
nsNavBookmarks::RemoveItem(PRInt64 aItemId)
{
  NS_ENSURE_TRUE(aItemId != mRoot, NS_ERROR_INVALID_ARG);

  nsresult rv;
  PRInt32 childIndex;
  PRInt64 placeId, folderId;
  PRInt32 itemType;
  nsCAutoString buffer;
  nsCAutoString spec;

  { // scoping to ensure the statement gets reset
    DECLARE_AND_ASSIGN_SCOPED_LAZY_STMT(getInfoStmt, mDBGetItemProperties);
    rv = getInfoStmt->BindInt64ByName(NS_LITERAL_CSTRING("item_id"), aItemId);
    NS_ENSURE_SUCCESS(rv, rv);

    PRBool hasResult;
    rv = getInfoStmt->ExecuteStep(&hasResult);
    NS_ENSURE_SUCCESS(rv, rv);
    if (!hasResult)
      return NS_ERROR_INVALID_ARG; // invalid bookmark id

    rv = getInfoStmt->GetInt32(kGetItemPropertiesIndex_Position, &childIndex);
    NS_ENSURE_SUCCESS(rv, rv);
    rv = getInfoStmt->GetInt64(kGetItemPropertiesIndex_PlaceID, &placeId);
    NS_ENSURE_SUCCESS(rv, rv);
    rv = getInfoStmt->GetInt64(kGetItemPropertiesIndex_Parent, &folderId);
    NS_ENSURE_SUCCESS(rv, rv);
    rv = getInfoStmt->GetInt32(kGetItemPropertiesIndex_Type, &itemType);
    NS_ENSURE_SUCCESS(rv, rv);
    if (itemType == TYPE_BOOKMARK) {
      rv = getInfoStmt->GetUTF8String(kGetItemPropertiesIndex_URI, spec);
      NS_ENSURE_SUCCESS(rv, rv);
    }
  }

  if (itemType == TYPE_FOLDER) {
    rv = RemoveFolder(aItemId);
    NS_ENSURE_SUCCESS(rv, rv);
    return NS_OK;
  }

  NOTIFY_OBSERVERS(mCanNotify, mCacheObservers, mObservers,
                   nsINavBookmarkObserver,
                   OnBeforeItemRemoved(aItemId, itemType));

  mozStorageTransaction transaction(mDBConn, PR_FALSE);

  // First, remove item annotations
  nsAnnotationService* annosvc = nsAnnotationService::GetAnnotationService();
  NS_ENSURE_TRUE(annosvc, NS_ERROR_OUT_OF_MEMORY);
  rv = annosvc->RemoveItemAnnotations(aItemId);
  NS_ENSURE_SUCCESS(rv, rv);

  {
    DECLARE_AND_ASSIGN_SCOPED_LAZY_STMT(stmt, mDBRemoveItem);
    rv = stmt->BindInt64ByName(NS_LITERAL_CSTRING("item_id"), aItemId);
    NS_ENSURE_SUCCESS(rv, rv);
    rv = stmt->Execute();
    NS_ENSURE_SUCCESS(rv, rv);
  }

  if (childIndex != -1) {
    rv = AdjustIndices(folderId, childIndex + 1, PR_INT32_MAX, -1);
    NS_ENSURE_SUCCESS(rv, rv);
  }

  rv = SetItemDateInternal(GetStatement(mDBSetItemLastModified),
                           folderId, PR_Now());
  NS_ENSURE_SUCCESS(rv, rv);

  rv = transaction.Commit();
  NS_ENSURE_SUCCESS(rv, rv);

  if (itemType == TYPE_BOOKMARK) {
    nsNavHistory* history = nsNavHistory::GetHistoryService();
    NS_ENSURE_TRUE(history, NS_ERROR_OUT_OF_MEMORY);
    rv = history->UpdateFrecency(placeId);
    NS_ENSURE_SUCCESS(rv, rv);

    rv = UpdateKeywordsHashForRemovedBookmark(aItemId);
    NS_ENSURE_SUCCESS(rv, rv);
  }

  NOTIFY_OBSERVERS(mCanNotify, mCacheObservers, mObservers,
                   nsINavBookmarkObserver,
                   OnItemRemoved(aItemId, folderId, childIndex, itemType));

  if (itemType == TYPE_BOOKMARK) {
    // If the removed bookmark was a child of a tag container, notify all
    // bookmark-folder result nodes which contain a bookmark for the removed
    // bookmark's url.
    PRInt64 grandParentId;
    rv = GetFolderIdForItem(folderId, &grandParentId);
    NS_ENSURE_SUCCESS(rv, rv);
    if (grandParentId == mTagsRoot) {
      nsCOMPtr<nsIURI> uri;
      rv = NS_NewURI(getter_AddRefs(uri), spec);
      NS_ENSURE_SUCCESS(rv, rv);
      nsTArray<PRInt64> bookmarks;

      rv = GetBookmarkIdsForURITArray(uri, bookmarks);
      NS_ENSURE_SUCCESS(rv, rv);

      if (bookmarks.Length()) {
        for (PRUint32 i = 0; i < bookmarks.Length(); i++) {
          NOTIFY_OBSERVERS(mCanNotify, mCacheObservers, mObservers,
                           nsINavBookmarkObserver,
                           OnItemChanged(bookmarks[i],
                                         NS_LITERAL_CSTRING("tags"), PR_FALSE,
                                         EmptyCString(), 0, TYPE_BOOKMARK));
        }
      }
    }
  }
  return NS_OK;
}


NS_IMETHODIMP
nsNavBookmarks::CreateFolder(PRInt64 aParent, const nsACString& aName,
                             PRInt32 aIndex, PRInt64* aNewFolder)
{
  // NOTE: aParent can be null for root creation, so not checked
  NS_ENSURE_ARG_POINTER(aNewFolder);

  // CreateContainerWithID returns the index of the new folder, but that's not
  // used here.  To avoid any risk of corrupting data should this function
  // be changed, we'll use a local variable to hold it.  The PR_TRUE argument
  // will cause notifications to be sent to bookmark observers.
  PRInt32 localIndex = aIndex;
  nsresult rv = CreateContainerWithID(-1, aParent, aName, EmptyString(),
                                      PR_TRUE, &localIndex, aNewFolder);
  NS_ENSURE_SUCCESS(rv, rv);
  return NS_OK;
}


NS_IMETHODIMP
nsNavBookmarks::CreateDynamicContainer(PRInt64 aParent,
                                       const nsACString& aName,
                                       const nsAString& aContractId,
                                       PRInt32 aIndex,
                                       PRInt64* aNewFolder)
{
  NS_ENSURE_FALSE(aContractId.IsEmpty(), NS_ERROR_INVALID_ARG);

  nsresult rv = CreateContainerWithID(-1, aParent, aName, aContractId,
                                      PR_FALSE, &aIndex, aNewFolder);
  NS_ENSURE_SUCCESS(rv, rv);
  return NS_OK;
}


NS_IMETHODIMP
nsNavBookmarks::GetFolderReadonly(PRInt64 aFolder, PRBool* aResult)
{
  NS_ENSURE_ARG_MIN(aFolder, 1);
  NS_ENSURE_ARG_POINTER(aResult);

  nsAnnotationService* annosvc = nsAnnotationService::GetAnnotationService();
  NS_ENSURE_TRUE(annosvc, NS_ERROR_OUT_OF_MEMORY);
  nsresult rv = annosvc->ItemHasAnnotation(aFolder, READ_ONLY_ANNO, aResult);
  NS_ENSURE_SUCCESS(rv, rv);
  return NS_OK;
}


NS_IMETHODIMP
nsNavBookmarks::SetFolderReadonly(PRInt64 aFolder, PRBool aReadOnly)
{
  NS_ENSURE_ARG_MIN(aFolder, 1);

  nsAnnotationService* annosvc = nsAnnotationService::GetAnnotationService();
  NS_ENSURE_TRUE(annosvc, NS_ERROR_OUT_OF_MEMORY);
  nsresult rv;
  if (aReadOnly) {
    rv = annosvc->SetItemAnnotationInt32(aFolder, READ_ONLY_ANNO, 1, 0,
                                         nsAnnotationService::EXPIRE_NEVER);
    NS_ENSURE_SUCCESS(rv, rv);
  }
  else {
    PRBool hasAnno;
    rv = annosvc->ItemHasAnnotation(aFolder, READ_ONLY_ANNO, &hasAnno);
    NS_ENSURE_SUCCESS(rv, rv);
    if (hasAnno) {
      rv = annosvc->RemoveItemAnnotation(aFolder, READ_ONLY_ANNO);
      NS_ENSURE_SUCCESS(rv, rv);
    }
  }
  return NS_OK;
}


nsresult
nsNavBookmarks::CreateContainerWithID(PRInt64 aItemId,
                                      PRInt64 aParent,
                                      const nsACString& aName,
                                      const nsAString& aContractId,
                                      PRBool aIsBookmarkFolder,
                                      PRInt32* aIndex,
                                      PRInt64* aNewFolder)
{
  // You can pass -1 to indicate append, but no other negative number is allowed
  if (*aIndex < -1)
    return NS_ERROR_INVALID_ARG;

  mozStorageTransaction transaction(mDBConn, PR_FALSE);

  PRInt32 index;
  PRInt32 folderCount;
  nsresult rv = FolderCount(aParent, &folderCount);
  NS_ENSURE_SUCCESS(rv, rv);
  if (*aIndex == nsINavBookmarksService::DEFAULT_INDEX ||
      *aIndex >= folderCount) {
    index = folderCount;
  } else {
    index = *aIndex;
    rv = AdjustIndices(aParent, index, PR_INT32_MAX, 1);
    NS_ENSURE_SUCCESS(rv, rv);
  }

  ItemType containerType = aIsBookmarkFolder ? FOLDER
                                             : DYNAMIC_CONTAINER;
  rv = InsertBookmarkInDB(aItemId, nsnull, containerType, aParent, index,
                          aName, PR_Now(), nsnull, aContractId, aNewFolder);
  NS_ENSURE_SUCCESS(rv, rv);

  rv = transaction.Commit();
  NS_ENSURE_SUCCESS(rv, rv);

  NOTIFY_OBSERVERS(mCanNotify, mCacheObservers, mObservers,
                   nsINavBookmarkObserver,
                   OnItemAdded(*aNewFolder, aParent, index, containerType,
                               nsnull));

  *aIndex = index;
  return NS_OK;
}


NS_IMETHODIMP
nsNavBookmarks::InsertSeparator(PRInt64 aParent,
                                PRInt32 aIndex,
                                PRInt64* aNewItemId)
{
  NS_ENSURE_ARG_MIN(aParent, 1);
  // -1 means "append", but no other negative value is allowed.
  NS_ENSURE_ARG_MIN(aIndex, -1);
  NS_ENSURE_ARG_POINTER(aNewItemId);

  mozStorageTransaction transaction(mDBConn, PR_FALSE);

  PRInt32 index;
  PRInt32 folderCount;
  nsresult rv = FolderCount(aParent, &folderCount);
  NS_ENSURE_SUCCESS(rv, rv);
  if (aIndex == nsINavBookmarksService::DEFAULT_INDEX ||
      aIndex >= folderCount) {
    index = folderCount;
  }
  else {
    index = aIndex;
    rv = AdjustIndices(aParent, index, PR_INT32_MAX, 1);
    NS_ENSURE_SUCCESS(rv, rv);
  }

  // Set a NULL title, not an empty title.
  nsCString voidString;
  voidString.SetIsVoid(PR_TRUE);
  rv = InsertBookmarkInDB(-1, nsnull, SEPARATOR, aParent, index,
                          voidString, PR_Now(), nsnull, EmptyString(),
                          aNewItemId);
  NS_ENSURE_SUCCESS(rv, rv);

  rv = transaction.Commit();
  NS_ENSURE_SUCCESS(rv, rv);

  NOTIFY_OBSERVERS(mCanNotify, mCacheObservers, mObservers,
                   nsINavBookmarkObserver,
                   OnItemAdded(*aNewItemId, aParent, index, TYPE_SEPARATOR,
                               nsnull));

  return NS_OK;
}


nsresult
nsNavBookmarks::GetLastChildId(PRInt64 aFolderId, PRInt64* aItemId)
{
  NS_ASSERTION(aFolderId > 0, "Invalid folder id");
  *aItemId = -1;

  DECLARE_AND_ASSIGN_SCOPED_LAZY_STMT(stmt, mDBGetLastChildId);
  nsresult rv = stmt->BindInt64ByName(NS_LITERAL_CSTRING("parent"), aFolderId);
  NS_ENSURE_SUCCESS(rv, rv);
  PRBool found;
  rv = stmt->ExecuteStep(&found);
  NS_ENSURE_SUCCESS(rv, rv);
  if (found) {
    rv = stmt->GetInt64(0, aItemId);
    NS_ENSURE_SUCCESS(rv, rv);
  }

  return NS_OK;
}


NS_IMETHODIMP
nsNavBookmarks::GetIdForItemAt(PRInt64 aFolder,
                               PRInt32 aIndex,
                               PRInt64* aItemId)
{
  NS_ENSURE_ARG_MIN(aFolder, 1);
  NS_ENSURE_ARG_POINTER(aItemId);

  *aItemId = -1;

  nsresult rv;
  if (aIndex == nsINavBookmarksService::DEFAULT_INDEX) {
    // Get last item within aFolder.
    rv = GetLastChildId(aFolder, aItemId);
    NS_ENSURE_SUCCESS(rv, rv);
  }
  else {
    // Get the item in aFolder with position aIndex.
    DECLARE_AND_ASSIGN_SCOPED_LAZY_STMT(stmt, mDBGetChildAt);
    rv = stmt->BindInt64ByName(NS_LITERAL_CSTRING("parent"), aFolder);
    NS_ENSURE_SUCCESS(rv, rv);
    rv = stmt->BindInt32ByName(NS_LITERAL_CSTRING("item_index"), aIndex);
    NS_ENSURE_SUCCESS(rv, rv);

    PRBool found;
    rv = stmt->ExecuteStep(&found);
    NS_ENSURE_SUCCESS(rv, rv);
    if (found) {
      rv = stmt->GetInt64(0, aItemId);
      NS_ENSURE_SUCCESS(rv, rv);
    }
  }
  return NS_OK;
}


nsresult 
nsNavBookmarks::GetParentAndIndexOfFolder(PRInt64 aFolderId,
                                          PRInt64* _aParent,
                                          PRInt32* _aIndex)
{
  DECLARE_AND_ASSIGN_SCOPED_LAZY_STMT(stmt, mDBGetItemProperties);
  nsresult rv = stmt->BindInt64ByName(NS_LITERAL_CSTRING("item_id"), aFolderId);
  NS_ENSURE_SUCCESS(rv, rv);

  PRBool hasResult;
  rv = stmt->ExecuteStep(&hasResult);
  NS_ENSURE_SUCCESS(rv, rv);
  NS_ENSURE_TRUE(hasResult, NS_ERROR_INVALID_ARG);

  rv = stmt->GetInt64(kGetItemPropertiesIndex_Parent, _aParent);
  NS_ENSURE_SUCCESS(rv, rv);
  rv = stmt->GetInt32(kGetItemPropertiesIndex_Position, _aIndex);
  NS_ENSURE_SUCCESS(rv, rv);

  return NS_OK;
}


nsresult
nsNavBookmarks::RemoveFolder(PRInt64 aFolderId)
{
  NS_ENSURE_TRUE(aFolderId != mRoot, NS_ERROR_INVALID_ARG);

  NOTIFY_OBSERVERS(mCanNotify, mCacheObservers, mObservers,
                   nsINavBookmarkObserver,
                   OnBeforeItemRemoved(aFolderId, TYPE_FOLDER));

  mozStorageTransaction transaction(mDBConn, PR_FALSE);

  nsresult rv;
  PRInt64 parent;
  PRInt32 index, type;
  nsCAutoString folderType;
  {
    DECLARE_AND_ASSIGN_SCOPED_LAZY_STMT(getInfoStmt, mDBGetItemProperties);
    rv = getInfoStmt->BindInt64ByName(NS_LITERAL_CSTRING("item_id"), aFolderId);
    NS_ENSURE_SUCCESS(rv, rv);

    PRBool hasResult;
    rv = getInfoStmt->ExecuteStep(&hasResult);
    NS_ENSURE_SUCCESS(rv, rv);
    if (!hasResult) {
      return NS_ERROR_INVALID_ARG; // folder is not in the hierarchy
    }

    rv = getInfoStmt->GetInt32(kGetItemPropertiesIndex_Type, &type);
    NS_ENSURE_SUCCESS(rv, rv);
     rv = getInfoStmt->GetInt64(kGetItemPropertiesIndex_Parent, &parent);
    NS_ENSURE_SUCCESS(rv, rv);
    rv = getInfoStmt->GetInt32(kGetItemPropertiesIndex_Position, &index);
    NS_ENSURE_SUCCESS(rv, rv);
    rv = getInfoStmt->GetUTF8String(kGetItemPropertiesIndex_ServiceContractId,
                                    folderType);
    NS_ENSURE_SUCCESS(rv, rv);
  }

  // Ensure this is really a folder.
  NS_ENSURE_TRUE(type == TYPE_FOLDER, NS_ERROR_INVALID_ARG);

  // First, remove item annotations
  nsAnnotationService* annosvc = nsAnnotationService::GetAnnotationService();
  NS_ENSURE_TRUE(annosvc, NS_ERROR_OUT_OF_MEMORY);
  rv = annosvc->RemoveItemAnnotations(aFolderId);
  NS_ENSURE_SUCCESS(rv, rv);

  // If this is a container bookmark, try to notify its service.
  if (folderType.Length() > 0) {
    // There is a type associated with this folder.
    nsCOMPtr<nsIDynamicContainer> bmcServ = do_GetService(folderType.get());
    if (bmcServ) {
      rv = bmcServ->OnContainerRemoving(aFolderId);
      NS_WARN_IF_FALSE(NS_SUCCEEDED(rv),
                       "Remove folder container notification failed.");
    }
  }

  // Remove all of the folder's children
  rv = RemoveFolderChildren(aFolderId);
  NS_ENSURE_SUCCESS(rv, rv);

  {
    // Remove the folder from its parent.
    DECLARE_AND_ASSIGN_SCOPED_LAZY_STMT(stmt, mDBRemoveItem);
    rv = stmt->BindInt64ByName(NS_LITERAL_CSTRING("item_id"), aFolderId);
    NS_ENSURE_SUCCESS(rv, rv);
    rv = stmt->Execute();
    NS_ENSURE_SUCCESS(rv, rv);
  }

  rv = AdjustIndices(parent, index + 1, PR_INT32_MAX, -1);
  NS_ENSURE_SUCCESS(rv, rv);

  rv = SetItemDateInternal(GetStatement(mDBSetItemLastModified),
                           parent, PR_Now());
  NS_ENSURE_SUCCESS(rv, rv);

  rv = transaction.Commit();
  NS_ENSURE_SUCCESS(rv, rv);

  if (aFolderId == mToolbarRoot) {
    mToolbarRoot = 0;
  }

  NOTIFY_OBSERVERS(mCanNotify, mCacheObservers, mObservers,
                   nsINavBookmarkObserver,
                   OnItemRemoved(aFolderId, parent, index, TYPE_FOLDER));

  return NS_OK;
}


NS_IMPL_ISUPPORTS1(nsNavBookmarks::RemoveFolderTransaction, nsITransaction)

NS_IMETHODIMP
nsNavBookmarks::GetRemoveFolderTransaction(PRInt64 aFolderId, nsITransaction** aResult)
{
  NS_ENSURE_ARG_MIN(aFolderId, 1);
  NS_ENSURE_ARG_POINTER(aResult);

  // Create and initialize a RemoveFolderTransaction object that can be used to
  // recreate the folder safely later. 

  RemoveFolderTransaction* rft = 
    new RemoveFolderTransaction(aFolderId);
  if (!rft)
    return NS_ERROR_OUT_OF_MEMORY;

  NS_ADDREF(*aResult = rft);
  return NS_OK;
}


nsresult
nsNavBookmarks::GetDescendantChildren(PRInt64 aFolderId,
                                      PRInt64 aGrandParentId,
                                      nsTArray<folderChildrenInfo>& aFolderChildrenArray) {
  // New children will be added from this index on.
  PRUint32 startIndex = aFolderChildrenArray.Length();
  nsresult rv;
  {
    // Collect children informations.
    DECLARE_AND_ASSIGN_SCOPED_LAZY_STMT(stmt, mDBGetChildren);
    rv = stmt->BindInt64ByName(NS_LITERAL_CSTRING("parent"), aFolderId);
    NS_ENSURE_SUCCESS(rv, rv);

    PRBool hasMore;
    while (NS_SUCCEEDED(stmt->ExecuteStep(&hasMore)) && hasMore) {
      folderChildrenInfo child;
      rv = stmt->GetInt64(nsNavHistory::kGetInfoIndex_ItemId, &child.itemId);
      NS_ENSURE_SUCCESS(rv, rv);
      child.parentId = aFolderId;
      child.grandParentId = aGrandParentId;
      PRInt32 itemType;
      rv = stmt->GetInt32(kGetChildrenIndex_Type, &itemType);
      child.itemType = (PRUint16)itemType;
      NS_ENSURE_SUCCESS(rv, rv);
      rv = stmt->GetInt64(kGetChildrenIndex_PlaceID, &child.placeId);
      NS_ENSURE_SUCCESS(rv, rv);
      rv = stmt->GetInt32(kGetChildrenIndex_Position, &child.index);
      NS_ENSURE_SUCCESS(rv, rv);

      if (child.itemType == TYPE_BOOKMARK) {
        nsCAutoString URIString;
        rv = stmt->GetUTF8String(nsNavHistory::kGetInfoIndex_URL, URIString);
        NS_ENSURE_SUCCESS(rv, rv);
        child.url = URIString;
      }
      else if (child.itemType == TYPE_FOLDER) {
        nsCAutoString folderType;
        rv = stmt->GetUTF8String(kGetChildrenIndex_ServiceContractId,
                                 folderType);
        NS_ENSURE_SUCCESS(rv, rv);
        child.folderType = folderType;
      }
      // Append item to children's array.
      aFolderChildrenArray.AppendElement(child);
    }
  }

  // Recursively call GetDescendantChildren for added folders.
  // We start at startIndex since previous folders are checked
  // by previous calls to this method.
  PRUint32 childCount = aFolderChildrenArray.Length();
  for (PRUint32 i = startIndex; i < childCount; i++) {
    if (aFolderChildrenArray[i].itemType == TYPE_FOLDER) {
      GetDescendantChildren(aFolderChildrenArray[i].itemId,
                            aFolderId,
                            aFolderChildrenArray);
    }
  }

  return NS_OK;
}


NS_IMETHODIMP
nsNavBookmarks::RemoveFolderChildren(PRInt64 aFolderId)
{
  NS_ENSURE_ARG_MIN(aFolderId, 1);

  nsresult rv;
  PRInt32 itemType;
  PRInt64 grandParentId;
  {
    DECLARE_AND_ASSIGN_SCOPED_LAZY_STMT(getInfoStmt, mDBGetItemProperties);
    rv = getInfoStmt->BindInt64ByName(NS_LITERAL_CSTRING("item_id"), aFolderId);
    NS_ENSURE_SUCCESS(rv, rv);

    // Sanity check: ensure that item exists.
    PRBool folderExists;
    if (NS_FAILED(getInfoStmt->ExecuteStep(&folderExists)) || !folderExists)
      return NS_ERROR_INVALID_ARG;

    // Sanity check: ensure that this is a folder.
    rv = getInfoStmt->GetInt32(kGetItemPropertiesIndex_Type, &itemType);
    NS_ENSURE_SUCCESS(rv, rv);
    if (itemType != TYPE_FOLDER)
      return NS_ERROR_INVALID_ARG;

    // Get the grandParent.
    // We have to do this only once since recursion will give us other
    // grandParents without the need of additional queries.
    rv = getInfoStmt->GetInt64(kGetItemPropertiesIndex_Parent, &grandParentId);
    NS_ENSURE_SUCCESS(rv, rv);
  }

  // Fill folder children array recursively.
  nsTArray<folderChildrenInfo> folderChildrenArray;
  rv = GetDescendantChildren(aFolderId, grandParentId, folderChildrenArray);
  NS_ENSURE_SUCCESS(rv, rv);

  // Build a string of folders whose children will be removed.
  nsCString foldersToRemove;
  for (PRUint32 i = 0; i < folderChildrenArray.Length(); i++) {
    folderChildrenInfo child = folderChildrenArray[i];

    // Notify observers that we are about to remove this child.
    NOTIFY_OBSERVERS(mCanNotify, mCacheObservers, mObservers,
                     nsINavBookmarkObserver,
                     OnBeforeItemRemoved(child.itemId, child.itemType));

    if (child.itemType == TYPE_FOLDER) {
      foldersToRemove.AppendLiteral(",");
      foldersToRemove.AppendInt(child.itemId);

      // If this is a dynamic container, try to notify its service that we
      // are going to remove it.
      // XXX (bug 484094) this should use a bookmark observer!
      if (child.folderType.Length() > 0) {
        nsCOMPtr<nsIDynamicContainer> bmcServ =
          do_GetService(child.folderType.get());
        if (bmcServ) {
          rv = bmcServ->OnContainerRemoving(child.itemId);
          if (NS_FAILED(rv))
            NS_WARNING("Remove folder container notification failed.");
        }
      }
    }
  }

  // Delete items from the database now.
  mozStorageTransaction transaction(mDBConn, PR_FALSE);

  nsCOMPtr<mozIStorageStatement> deleteStatement;
  rv = mDBConn->CreateStatement(NS_LITERAL_CSTRING(
      "DELETE FROM moz_bookmarks "
      "WHERE parent IN (:parent") +
        foldersToRemove +
      NS_LITERAL_CSTRING(")"),
    getter_AddRefs(deleteStatement));
  NS_ENSURE_SUCCESS(rv, rv);
  rv = deleteStatement->BindInt64ByName(NS_LITERAL_CSTRING("parent"), aFolderId);
  NS_ENSURE_SUCCESS(rv, rv);
  rv = deleteStatement->Execute();
  NS_ENSURE_SUCCESS(rv, rv);

  // Clean up orphan items annotations.
  rv = mDBConn->ExecuteSimpleSQL(
    NS_LITERAL_CSTRING(
      "DELETE FROM moz_items_annos "
      "WHERE id IN ("
        "SELECT a.id from moz_items_annos a "
        "LEFT JOIN moz_bookmarks b ON a.item_id = b.id "
        "WHERE b.id ISNULL)"));
  NS_ENSURE_SUCCESS(rv, rv);

  // Set the lastModified date.
  rv = SetItemDateInternal(GetStatement(mDBSetItemLastModified),
                           aFolderId, PR_Now());
  NS_ENSURE_SUCCESS(rv, rv);

  for (PRUint32 i = 0; i < folderChildrenArray.Length(); i++) {
    folderChildrenInfo child = folderChildrenArray[i];
    if (child.itemType == TYPE_BOOKMARK) {
      PRInt64 placeId = child.placeId;
      nsNavHistory* history = nsNavHistory::GetHistoryService();
      NS_ENSURE_TRUE(history, NS_ERROR_OUT_OF_MEMORY);
      rv = history->UpdateFrecency(placeId);
      NS_ENSURE_SUCCESS(rv, rv);

      rv = UpdateKeywordsHashForRemovedBookmark(child.itemId);
      NS_ENSURE_SUCCESS(rv, rv);
    }
  }

  rv = transaction.Commit();
  NS_ENSURE_SUCCESS(rv, rv);

  // Call observers in reverse order to serve children before their parent.
  for (PRInt32 i = folderChildrenArray.Length() - 1; i >= 0 ; i--) {
    folderChildrenInfo child = folderChildrenArray[i];

    NOTIFY_OBSERVERS(mCanNotify, mCacheObservers, mObservers,
                     nsINavBookmarkObserver,
                     OnItemRemoved(child.itemId, child.parentId, child.index,
                                   child.itemType));

    if (child.itemType == TYPE_BOOKMARK) {
      // If the removed bookmark was a child of a tag container, notify all
      // bookmark-folder result nodes which contain a bookmark for the removed
      // bookmark's url.

      if (child.grandParentId == mTagsRoot) {
        nsCOMPtr<nsIURI> uri;
        rv = NS_NewURI(getter_AddRefs(uri), child.url);
        NS_ENSURE_SUCCESS(rv, rv);

        nsTArray<PRInt64> bookmarks;
        rv = GetBookmarkIdsForURITArray(uri, bookmarks);
        NS_ENSURE_SUCCESS(rv, rv);

        if (bookmarks.Length()) {
          for (PRUint32 i = 0; i < bookmarks.Length(); i++) {
            NOTIFY_OBSERVERS(mCanNotify, mCacheObservers, mObservers,
                             nsINavBookmarkObserver,
                             OnItemChanged(bookmarks[i],
                                           NS_LITERAL_CSTRING("tags"), PR_FALSE,
                                           EmptyCString(), 0, TYPE_BOOKMARK));
          }
        }
      }
    }
  }

  return NS_OK;
}


NS_IMETHODIMP
nsNavBookmarks::MoveItem(PRInt64 aItemId, PRInt64 aNewParent, PRInt32 aIndex)
{
  NS_ENSURE_TRUE(aItemId != mRoot, NS_ERROR_INVALID_ARG);
  NS_ENSURE_ARG_MIN(aItemId, 1);
  NS_ENSURE_ARG_MIN(aNewParent, 1);
  // -1 is append, but no other negative number is allowed.
  NS_ENSURE_ARG_MIN(aIndex, -1);
  // Disallow making an item its own parent.
  NS_ENSURE_TRUE(aItemId != aNewParent, NS_ERROR_INVALID_ARG);

  mozStorageTransaction transaction(mDBConn, PR_FALSE);

  // get item properties
  nsresult rv;
  PRInt64 oldParent;
  PRInt32 oldIndex;
  PRInt32 itemType;
  nsCAutoString folderType;
  {
    DECLARE_AND_ASSIGN_SCOPED_LAZY_STMT(getInfoStmt, mDBGetItemProperties);
    rv = getInfoStmt->BindInt64ByName(NS_LITERAL_CSTRING("item_id"), aItemId);
    NS_ENSURE_SUCCESS(rv, rv);

    PRBool hasResult;
    rv = getInfoStmt->ExecuteStep(&hasResult);
    NS_ENSURE_SUCCESS(rv, rv);
    if (!hasResult) {
      return NS_ERROR_INVALID_ARG; // folder is not in the hierarchy
    }

    rv = getInfoStmt->GetInt64(kGetItemPropertiesIndex_Parent, &oldParent);
    NS_ENSURE_SUCCESS(rv, rv);
    rv = getInfoStmt->GetInt32(kGetItemPropertiesIndex_Position, &oldIndex);
    NS_ENSURE_SUCCESS(rv, rv);
    rv = getInfoStmt->GetInt32(kGetItemPropertiesIndex_Type, &itemType);
    NS_ENSURE_SUCCESS(rv, rv);
    if (itemType == TYPE_FOLDER) {
      rv = getInfoStmt->GetUTF8String(kGetItemPropertiesIndex_ServiceContractId,
                                      folderType);
      NS_ENSURE_SUCCESS(rv, rv);
    }
  }

  // if parent and index are the same, nothing to do
  if (oldParent == aNewParent && oldIndex == aIndex)
    return NS_OK;

  // Make sure aNewParent is not aFolder or a subfolder of aFolder
  if (itemType == TYPE_FOLDER) {
    PRInt64 ancestorId = aNewParent;

    while (ancestorId) {
      if (ancestorId == aItemId) {
        return NS_ERROR_INVALID_ARG;
      }

      DECLARE_AND_ASSIGN_SCOPED_LAZY_STMT(getInfoStmt, mDBGetItemProperties);
      rv = getInfoStmt->BindInt64ByName(NS_LITERAL_CSTRING("item_id"),
                                        ancestorId);
      NS_ENSURE_SUCCESS(rv, rv);

      PRBool hasResult;
      rv = getInfoStmt->ExecuteStep(&hasResult);
      NS_ENSURE_SUCCESS(rv, rv);
      if (hasResult) {
        rv = getInfoStmt->GetInt64(kGetItemPropertiesIndex_Parent, &ancestorId);
        NS_ENSURE_SUCCESS(rv, rv);
      }
      else {
        break;
      }
    }
  }

  // calculate new index
  PRInt32 newIndex;
  PRInt32 folderCount;
  rv = FolderCount(aNewParent, &folderCount);
  NS_ENSURE_SUCCESS(rv, rv);
  if (aIndex == nsINavBookmarksService::DEFAULT_INDEX ||
      aIndex >= folderCount) {
    newIndex = folderCount;
    // If the parent remains the same, then the folder is really being moved
    // to count - 1 (since it's being removed from the old position)
    if (oldParent == aNewParent) {
      --newIndex;
    }
  } else {
    newIndex = aIndex;

    if (oldParent == aNewParent && newIndex > oldIndex) {
      // when an item is being moved lower in the same folder, the new index
      // refers to the index before it was removed. Removal causes everything
      // to shift up.
      --newIndex;
    }
  }

  // this is like the previous check, except this covers if
  // the specified index was -1 (append), and the calculated
  // new index is the same as the existing index
  if (aNewParent == oldParent && newIndex == oldIndex) {
    // Nothing to do!
    return NS_OK;
  }

  // adjust indices to account for the move
  // do this before we update the parent/index fields
  // or we'll re-adjust the index for the item we are moving
  if (oldParent == aNewParent) {
    // We can optimize the updates if moving within the same container.
    // We only shift the items between the old and new positions, since the
    // insertion will offset the deletion.
    if (oldIndex > newIndex) {
      rv = AdjustIndices(oldParent, newIndex, oldIndex - 1, 1);
    }
    else {
      rv = AdjustIndices(oldParent, oldIndex + 1, newIndex, -1);
    }
    NS_ENSURE_SUCCESS(rv, rv);
  }
  else {
    // We're moving between containers, so this happens in two steps.
    // First, fill the hole from the removal from the old parent.
    rv = AdjustIndices(oldParent, oldIndex + 1, PR_INT32_MAX, -1);
    NS_ENSURE_SUCCESS(rv, rv);
    // Now, make room in the new parent for the insertion.
    rv = AdjustIndices(aNewParent, newIndex, PR_INT32_MAX, 1);
    NS_ENSURE_SUCCESS(rv, rv);
  }

  {
    // Update parent and position.
    DECLARE_AND_ASSIGN_SCOPED_LAZY_STMT(stmt, mDBMoveItem);
    rv = stmt->BindInt64ByName(NS_LITERAL_CSTRING("parent"), aNewParent);
    NS_ENSURE_SUCCESS(rv, rv);
    rv = stmt->BindInt32ByName(NS_LITERAL_CSTRING("item_index"), newIndex);
    NS_ENSURE_SUCCESS(rv, rv);
    rv = stmt->BindInt64ByName(NS_LITERAL_CSTRING("item_id"), aItemId);
    NS_ENSURE_SUCCESS(rv, rv);
    rv = stmt->Execute();
    NS_ENSURE_SUCCESS(rv, rv);
  }

  PRTime now = PR_Now();
  rv = SetItemDateInternal(GetStatement(mDBSetItemLastModified),
                           oldParent, now);
  NS_ENSURE_SUCCESS(rv, rv);
  rv = SetItemDateInternal(GetStatement(mDBSetItemLastModified),
                           aNewParent, now);
  NS_ENSURE_SUCCESS(rv, rv);

  rv = transaction.Commit();
  NS_ENSURE_SUCCESS(rv, rv);

  NOTIFY_OBSERVERS(mCanNotify, mCacheObservers, mObservers,
                   nsINavBookmarkObserver,
                   OnItemMoved(aItemId, oldParent, oldIndex, aNewParent,
                               newIndex, itemType));

  // notify dynamic container provider if there is one
  if (!folderType.IsEmpty()) {
    nsCOMPtr<nsIDynamicContainer> container =
      do_GetService(folderType.get(), &rv);
    if (NS_SUCCEEDED(rv)) {
      rv = container->OnContainerMoved(aItemId, aNewParent, newIndex);
      NS_ENSURE_SUCCESS(rv, rv);
    }
  }
  return NS_OK;
}


nsresult
nsNavBookmarks::SetItemDateInternal(mozIStorageStatement* aStatement,
                                    PRInt64 aItemId,
                                    PRTime aValue)
{
  NS_ENSURE_STATE(aStatement);
  mozStorageStatementScoper scoper(aStatement);

  nsresult rv = aStatement->BindInt64ByName(NS_LITERAL_CSTRING("date"), aValue);
  NS_ENSURE_SUCCESS(rv, rv);
  rv = aStatement->BindInt64ByName(NS_LITERAL_CSTRING("item_id"), aItemId);
  NS_ENSURE_SUCCESS(rv, rv);

  rv = aStatement->Execute();
  NS_ENSURE_SUCCESS(rv, rv);

  // note, we are not notifying the observers
  // that the item has changed.

  return NS_OK;
}


NS_IMETHODIMP
nsNavBookmarks::SetItemDateAdded(PRInt64 aItemId, PRTime aDateAdded)
{
  // GetItemType also ensures that aItemId points to a valid item.
  PRUint16 itemType;
  nsresult rv = GetItemType(aItemId, &itemType);
  NS_ENSURE_SUCCESS(rv, rv);

  rv = SetItemDateInternal(GetStatement(mDBSetItemDateAdded),
                           aItemId, aDateAdded);
  NS_ENSURE_SUCCESS(rv, rv);

  // Note: mDBSetItemDateAdded also sets lastModified to aDateAdded.
  NOTIFY_OBSERVERS(mCanNotify, mCacheObservers, mObservers,
                   nsINavBookmarkObserver,
                   OnItemChanged(aItemId, NS_LITERAL_CSTRING("dateAdded"),
                                 PR_FALSE,
                                 nsPrintfCString(16, "%lld", aDateAdded),
                                 aDateAdded, itemType));
  return NS_OK;
}


NS_IMETHODIMP
nsNavBookmarks::GetItemDateAdded(PRInt64 aItemId, PRTime* _dateAdded)
{
  NS_ENSURE_ARG_MIN(aItemId, 1);
  NS_ENSURE_ARG_POINTER(_dateAdded);

  DECLARE_AND_ASSIGN_SCOPED_LAZY_STMT(stmt, mDBGetItemProperties);
  nsresult rv = stmt->BindInt64ByName(NS_LITERAL_CSTRING("item_id"), aItemId);
  NS_ENSURE_SUCCESS(rv, rv);

  PRBool hasResult;
  rv = stmt->ExecuteStep(&hasResult);
  NS_ENSURE_SUCCESS(rv, rv);
  NS_ENSURE_TRUE(hasResult, NS_ERROR_INVALID_ARG); // Invalid itemId.

  rv = stmt->GetInt64(kGetItemPropertiesIndex_DateAdded, _dateAdded);
  NS_ENSURE_SUCCESS(rv, rv);

  return NS_OK;
}


NS_IMETHODIMP
nsNavBookmarks::SetItemLastModified(PRInt64 aItemId, PRTime aLastModified)
{
  // GetItemType also ensures that aItemId points to a valid item.
  PRUint16 itemType;
  nsresult rv = GetItemType(aItemId, &itemType);
  NS_ENSURE_SUCCESS(rv, rv);

  rv = SetItemDateInternal(GetStatement(mDBSetItemLastModified),
                           aItemId, aLastModified);
  NS_ENSURE_SUCCESS(rv, rv);

  NOTIFY_OBSERVERS(mCanNotify, mCacheObservers, mObservers,
                   nsINavBookmarkObserver,
                   OnItemChanged(aItemId, NS_LITERAL_CSTRING("lastModified"),
                                 PR_FALSE,
                                 nsPrintfCString(16, "%lld", aLastModified),
                                 aLastModified, itemType));
  return NS_OK;
}


NS_IMETHODIMP
nsNavBookmarks::GetItemLastModified(PRInt64 aItemId, PRTime* aLastModified)
{
  NS_ENSURE_ARG_MIN(aItemId, 1);
  NS_ENSURE_ARG_POINTER(aLastModified);

  DECLARE_AND_ASSIGN_SCOPED_LAZY_STMT(stmt, mDBGetItemProperties);
  nsresult rv = stmt->BindInt64ByName(NS_LITERAL_CSTRING("item_id"), aItemId);
  NS_ENSURE_SUCCESS(rv, rv);

  PRBool hasResult;
  rv = stmt->ExecuteStep(&hasResult);
  NS_ENSURE_SUCCESS(rv, rv);

  if (!hasResult)
    return NS_ERROR_INVALID_ARG; // invalid item id

  rv = stmt->GetInt64(kGetItemPropertiesIndex_LastModified, aLastModified);
  NS_ENSURE_SUCCESS(rv, rv);
  return NS_OK;
}


nsresult
nsNavBookmarks::GetGUIDBase(nsAString &aGUIDBase)
{
  if (!mGUIDBase.IsEmpty()) {
    aGUIDBase = mGUIDBase;
    return NS_OK;
  }

  // generate a new GUID base for this session
  nsCOMPtr<nsIUUIDGenerator> uuidgen =
    do_GetService("@mozilla.org/uuid-generator;1");
  NS_ENSURE_TRUE(uuidgen, NS_ERROR_OUT_OF_MEMORY);
  nsID GUID;
  nsresult rv = uuidgen->GenerateUUIDInPlace(&GUID);
  NS_ENSURE_SUCCESS(rv, rv);
  char GUIDChars[NSID_LENGTH];
  GUID.ToProvidedString(GUIDChars);
  CopyASCIItoUTF16(GUIDChars, mGUIDBase);
  aGUIDBase = mGUIDBase;
  return NS_OK;
}


NS_IMETHODIMP
nsNavBookmarks::GetItemGUID(PRInt64 aItemId, nsAString& aGUID)
{
  NS_ENSURE_ARG_MIN(aItemId, 1);

  nsAnnotationService* annosvc = nsAnnotationService::GetAnnotationService();
  NS_ENSURE_TRUE(annosvc, NS_ERROR_OUT_OF_MEMORY);
  nsresult rv = annosvc->GetItemAnnotationString(aItemId, GUID_ANNO, aGUID);
  if (NS_SUCCEEDED(rv) || rv != NS_ERROR_NOT_AVAILABLE)
    return rv;

  nsAutoString tmp;
  tmp.AppendInt(mItemCount++);
  aGUID.SetCapacity(NSID_LENGTH - 1 + tmp.Length());
  nsString GUIDBase;
  rv = GetGUIDBase(GUIDBase);
  NS_ENSURE_SUCCESS(rv, rv);
  aGUID.Assign(GUIDBase);
  aGUID.Append(tmp);

  rv = SetItemGUID(aItemId, aGUID);
  NS_ENSURE_SUCCESS(rv, rv);
  return NS_OK;
}


NS_IMETHODIMP
nsNavBookmarks::SetItemGUID(PRInt64 aItemId, const nsAString& aGUID)
{
  NS_ENSURE_ARG_MIN(aItemId, 1);

  PRInt64 checkId;
  GetItemIdForGUID(aGUID, &checkId);
  if (checkId != -1)
    return NS_ERROR_INVALID_ARG; // invalid GUID, already exists

  nsAnnotationService* annosvc = nsAnnotationService::GetAnnotationService();
  NS_ENSURE_TRUE(annosvc, NS_ERROR_OUT_OF_MEMORY);
  nsresult rv = annosvc->SetItemAnnotationString(aItemId, GUID_ANNO, aGUID, 0,
                                                 nsIAnnotationService::EXPIRE_NEVER);
  NS_ENSURE_SUCCESS(rv, rv);
  return NS_OK;
}


NS_IMETHODIMP
nsNavBookmarks::GetItemIdForGUID(const nsAString& aGUID, PRInt64* aItemId)
{
  NS_ENSURE_ARG_POINTER(aItemId);

  DECLARE_AND_ASSIGN_SCOPED_LAZY_STMT(stmt, mDBGetItemIdForGUID);
  nsresult rv = stmt->BindStringByName(NS_LITERAL_CSTRING("guid"), aGUID);
  NS_ENSURE_SUCCESS(rv, rv);

  PRBool hasMore = PR_FALSE;
  rv = stmt->ExecuteStep(&hasMore);
  if (NS_FAILED(rv) || ! hasMore) {
    *aItemId = -1;
    return NS_OK; // not found: return -1
  }

  // found, get the itemId
  rv = stmt->GetInt64(0, aItemId);
  NS_ENSURE_SUCCESS(rv, rv);
  return NS_OK;
}


NS_IMETHODIMP
nsNavBookmarks::SetItemTitle(PRInt64 aItemId, const nsACString& aTitle)
{
  // GetItemType also ensures that aItemId points to a valid item.
  PRUint16 itemType;
  nsresult rv = GetItemType(aItemId, &itemType);
  NS_ENSURE_SUCCESS(rv, rv);

  DECLARE_AND_ASSIGN_SCOPED_LAZY_STMT(statement, mDBSetItemTitle);
  // Support setting a null title, we support this in insertBookmark.
  if (aTitle.IsVoid())
    rv = statement->BindNullByName(NS_LITERAL_CSTRING("item_title"));
  else
    rv = statement->BindUTF8StringByName(NS_LITERAL_CSTRING("item_title"), aTitle);
  NS_ENSURE_SUCCESS(rv, rv);
  PRTime lastModified = PR_Now();
  rv = statement->BindInt64ByName(NS_LITERAL_CSTRING("date"), lastModified);
  NS_ENSURE_SUCCESS(rv, rv);
  rv = statement->BindInt64ByName(NS_LITERAL_CSTRING("item_id"), aItemId);
  NS_ENSURE_SUCCESS(rv, rv);

  rv = statement->Execute();
  NS_ENSURE_SUCCESS(rv, rv);

  NOTIFY_OBSERVERS(mCanNotify, mCacheObservers, mObservers,
                   nsINavBookmarkObserver,
                   OnItemChanged(aItemId, NS_LITERAL_CSTRING("title"), PR_FALSE,
                                 aTitle, lastModified, itemType));
  return NS_OK;
}


NS_IMETHODIMP
nsNavBookmarks::GetItemTitle(PRInt64 aItemId, nsACString& aTitle)
{
  NS_ENSURE_ARG_MIN(aItemId, 1);

  DECLARE_AND_ASSIGN_SCOPED_LAZY_STMT(stmt, mDBGetItemProperties);
  nsresult rv = stmt->BindInt64ByName(NS_LITERAL_CSTRING("item_id"), aItemId);
  NS_ENSURE_SUCCESS(rv, rv);

  PRBool hasResult;
  rv = stmt->ExecuteStep(&hasResult);
  NS_ENSURE_SUCCESS(rv, rv);

  if (!hasResult)
    return NS_ERROR_INVALID_ARG; // invalid bookmark id

  rv = stmt->GetUTF8String(kGetItemPropertiesIndex_Title, aTitle);
  NS_ENSURE_SUCCESS(rv, rv);
  return NS_OK;
}


NS_IMETHODIMP
nsNavBookmarks::GetBookmarkURI(PRInt64 aItemId, nsIURI** aURI)
{
  NS_ENSURE_ARG_MIN(aItemId, 1);
  NS_ENSURE_ARG_POINTER(aURI);

  DECLARE_AND_ASSIGN_SCOPED_LAZY_STMT(stmt, mDBGetItemProperties);
  nsresult rv = stmt->BindInt64ByName(NS_LITERAL_CSTRING("item_id"), aItemId);
  NS_ENSURE_SUCCESS(rv, rv);

  PRBool hasResult;
  rv = stmt->ExecuteStep(&hasResult);
  NS_ENSURE_SUCCESS(rv, rv);

  if (!hasResult)
    return NS_ERROR_INVALID_ARG; // invalid bookmark id

  PRInt32 type;
  rv = stmt->GetInt32(kGetItemPropertiesIndex_Type, &type);
  NS_ENSURE_SUCCESS(rv, rv);
  // Ensure this is a bookmark.
  NS_ENSURE_TRUE(type == TYPE_BOOKMARK, NS_ERROR_INVALID_ARG);

  nsCAutoString spec;
  rv = stmt->GetUTF8String(kGetItemPropertiesIndex_URI, spec);
  NS_ENSURE_SUCCESS(rv, rv);

  rv = NS_NewURI(aURI, spec);
  NS_ENSURE_SUCCESS(rv, rv);

  return NS_OK;
}


NS_IMETHODIMP
nsNavBookmarks::GetItemType(PRInt64 aItemId, PRUint16* _type)
{
  NS_ENSURE_ARG_MIN(aItemId, 1);
  NS_ENSURE_ARG_POINTER(_type);

  DECLARE_AND_ASSIGN_SCOPED_LAZY_STMT(stmt, mDBGetItemProperties);
  nsresult rv = stmt->BindInt64ByName(NS_LITERAL_CSTRING("item_id"), aItemId);
  NS_ENSURE_SUCCESS(rv, rv);

  PRBool hasResult;
  rv = stmt->ExecuteStep(&hasResult);
  NS_ENSURE_SUCCESS(rv, rv);

  if (!hasResult) {
    return NS_ERROR_INVALID_ARG; // invalid bookmark id
  }

  PRInt32 itemType;
  rv = stmt->GetInt32(kGetItemPropertiesIndex_Type, &itemType);
  NS_ENSURE_SUCCESS(rv, rv);
  *_type = itemType;

  return NS_OK;
}


nsresult
nsNavBookmarks::GetFolderType(PRInt64 aFolder, nsACString& aType)
{
  DECLARE_AND_ASSIGN_SCOPED_LAZY_STMT(stmt, mDBGetItemProperties);
  nsresult rv = stmt->BindInt64ByName(NS_LITERAL_CSTRING("item_id"), aFolder);
  NS_ENSURE_SUCCESS(rv, rv);

  PRBool hasResult;
  rv = stmt->ExecuteStep(&hasResult);
  NS_ENSURE_SUCCESS(rv, rv);

  if (!hasResult) {
    return NS_ERROR_INVALID_ARG;
  }

  return stmt->GetUTF8String(kGetItemPropertiesIndex_ServiceContractId, aType);
}


nsresult
nsNavBookmarks::ResultNodeForContainer(PRInt64 aID,
                                       nsNavHistoryQueryOptions* aOptions,
                                       nsNavHistoryResultNode** aNode)
{
  DECLARE_AND_ASSIGN_SCOPED_LAZY_STMT(stmt, mDBGetItemProperties);
  nsresult rv = stmt->BindInt64ByName(NS_LITERAL_CSTRING("item_id"), aID);
  NS_ENSURE_SUCCESS(rv, rv);

  PRBool hasResult;
  rv = stmt->ExecuteStep(&hasResult);
  NS_ENSURE_SUCCESS(rv, rv);
  NS_ENSURE_TRUE(hasResult, NS_ERROR_INVALID_ARG);

  nsCAutoString title;
  rv = stmt->GetUTF8String(kGetItemPropertiesIndex_Title, title);
  NS_ENSURE_SUCCESS(rv, rv);

  PRInt32 itemType;
  rv = stmt->GetInt32(kGetItemPropertiesIndex_Type, &itemType);
  NS_ENSURE_SUCCESS(rv, rv);
  if (itemType == TYPE_DYNAMIC_CONTAINER) {
    // contract id
    nsCAutoString contractId;
    rv = stmt->GetUTF8String(kGetItemPropertiesIndex_ServiceContractId,
                             contractId);
    NS_ENSURE_SUCCESS(rv, rv);
    *aNode = new nsNavHistoryContainerResultNode(EmptyCString(), title,
                                                 EmptyCString(),
                                                 nsINavHistoryResultNode::RESULT_TYPE_DYNAMIC_CONTAINER,
                                                 PR_TRUE, contractId, aOptions);
    (*aNode)->mItemId = aID;
  }
  else { // TYPE_FOLDER
    *aNode = new nsNavHistoryFolderResultNode(title, aOptions, aID, EmptyCString());
  }
  if (!*aNode)
    return NS_ERROR_OUT_OF_MEMORY;

  rv = stmt->GetInt64(kGetItemPropertiesIndex_DateAdded,
                      &(*aNode)->mDateAdded);
  NS_ENSURE_SUCCESS(rv, rv);
  rv = stmt->GetInt64(kGetItemPropertiesIndex_LastModified,
                      &(*aNode)->mLastModified);
  NS_ENSURE_SUCCESS(rv, rv);

  NS_ADDREF(*aNode);
  return NS_OK;
}


nsresult
nsNavBookmarks::QueryFolderChildren(
  PRInt64 aFolderId,
  nsNavHistoryQueryOptions* aOptions,
  nsCOMArray<nsNavHistoryResultNode>* aChildren)
{
  NS_ENSURE_ARG_POINTER(aOptions);
  NS_ENSURE_ARG_POINTER(aChildren);

  DECLARE_AND_ASSIGN_SCOPED_LAZY_STMT(stmt, mDBGetChildren);
  nsresult rv = stmt->BindInt64ByName(NS_LITERAL_CSTRING("parent"), aFolderId);
  NS_ENSURE_SUCCESS(rv, rv);

  nsCOMPtr<mozIStorageValueArray> row = do_QueryInterface(stmt, &rv);
  NS_ENSURE_SUCCESS(rv, rv);

  PRInt32 index = -1;
  PRBool hasResult;
  while (NS_SUCCEEDED(stmt->ExecuteStep(&hasResult)) && hasResult) {
    rv = ProcessFolderNodeRow(row, aOptions, aChildren, index);
    NS_ENSURE_SUCCESS(rv, rv);
  }

  return NS_OK;
}


nsresult
nsNavBookmarks::ProcessFolderNodeRow(
  mozIStorageValueArray* aRow,
  nsNavHistoryQueryOptions* aOptions,
  nsCOMArray<nsNavHistoryResultNode>* aChildren,
  PRInt32& aCurrentIndex)
{
  NS_ENSURE_ARG_POINTER(aRow);
  NS_ENSURE_ARG_POINTER(aOptions);
  NS_ENSURE_ARG_POINTER(aChildren);

  // The results will be in order of aCurrentIndex. Even if we don't add a node
  // because it was excluded, we need to count its index, so do that before
  // doing anything else.
  aCurrentIndex++;

  PRInt32 itemType;
  nsresult rv = aRow->GetInt32(kGetChildrenIndex_Type, &itemType);
  NS_ENSURE_SUCCESS(rv, rv);
  PRInt64 id;
  rv = aRow->GetInt64(nsNavHistory::kGetInfoIndex_ItemId, &id);
  NS_ENSURE_SUCCESS(rv, rv);
  nsRefPtr<nsNavHistoryResultNode> node;
  if (itemType == TYPE_BOOKMARK) {
    nsNavHistory* history = nsNavHistory::GetHistoryService();
    NS_ENSURE_TRUE(history, NS_ERROR_OUT_OF_MEMORY);
    rv = history->RowToResult(aRow, aOptions, getter_AddRefs(node));
    NS_ENSURE_SUCCESS(rv, rv);

    PRUint32 nodeType;
    node->GetType(&nodeType);
    if ((nodeType == nsINavHistoryResultNode::RESULT_TYPE_QUERY &&
         aOptions->ExcludeQueries()) ||
        (nodeType != nsINavHistoryResultNode::RESULT_TYPE_QUERY &&
         nodeType != nsINavHistoryResultNode::RESULT_TYPE_FOLDER_SHORTCUT &&
         aOptions->ExcludeItems())) {
      return NS_OK;
    }
  }
  else if (itemType == TYPE_FOLDER || itemType == TYPE_DYNAMIC_CONTAINER) {
    if (aOptions->ExcludeReadOnlyFolders()) {
      // If the folder is read-only, skip it.
      PRBool readOnly;
      if (itemType == TYPE_DYNAMIC_CONTAINER) {
        readOnly = PR_TRUE;
      }
      else {
        readOnly = PR_FALSE;
        GetFolderReadonly(id, &readOnly);
      }
      if (readOnly)
        return NS_OK;
    }
    rv = ResultNodeForContainer(id, aOptions, getter_AddRefs(node));
    NS_ENSURE_SUCCESS(rv, rv);
  }
  else {
    // This is a separator.
    if (aOptions->ExcludeItems()) {
      return NS_OK;
    }
    node = new nsNavHistorySeparatorResultNode();
    NS_ENSURE_TRUE(node, NS_ERROR_OUT_OF_MEMORY);

    rv = aRow->GetInt64(nsNavHistory::kGetInfoIndex_ItemId, &node->mItemId);
    NS_ENSURE_SUCCESS(rv, rv);
    rv = aRow->GetInt64(nsNavHistory::kGetInfoIndex_ItemDateAdded,
                        &node->mDateAdded);
    NS_ENSURE_SUCCESS(rv, rv);
    rv = aRow->GetInt64(nsNavHistory::kGetInfoIndex_ItemLastModified,
                        &node->mLastModified);
    NS_ENSURE_SUCCESS(rv, rv);
  }

  // Store the index of the node within this container.  Note that this is not
  // moz_bookmarks.position.
  node->mBookmarkIndex = aCurrentIndex;

  NS_ENSURE_TRUE(aChildren->AppendObject(node), NS_ERROR_OUT_OF_MEMORY);

  return NS_OK;
}


nsresult
nsNavBookmarks::QueryFolderChildrenAsync(
  nsNavHistoryFolderResultNode* aNode,
  PRInt64 aFolderId,
  mozIStoragePendingStatement** _pendingStmt)
{
  NS_ENSURE_ARG_POINTER(aNode);
  NS_ENSURE_ARG_POINTER(_pendingStmt);

  mozStorageStatementScoper scope(mDBGetChildren);

  nsresult rv = mDBGetChildren->BindInt64ByName(NS_LITERAL_CSTRING("parent"),
                                                aFolderId);
  NS_ENSURE_SUCCESS(rv, rv);

  nsCOMPtr<mozIStoragePendingStatement> pendingStmt;
  rv = mDBGetChildren->ExecuteAsync(aNode, getter_AddRefs(pendingStmt));
  NS_ENSURE_SUCCESS(rv, rv);

  NS_IF_ADDREF(*_pendingStmt = pendingStmt);
  return NS_OK;
}


nsresult
nsNavBookmarks::FolderCount(PRInt64 aFolderId, PRInt32* _folderCount)
{
  *_folderCount = 0;
  DECLARE_AND_ASSIGN_SCOPED_LAZY_STMT(stmt, mDBFolderCount);
  nsresult rv = stmt->BindInt64ByName(NS_LITERAL_CSTRING("parent"), aFolderId);
  NS_ENSURE_SUCCESS(rv, rv);

  PRBool hasResult;
  rv = stmt->ExecuteStep(&hasResult);
  NS_ENSURE_SUCCESS(rv, rv);
  NS_ENSURE_TRUE(hasResult, NS_ERROR_UNEXPECTED);

  // Ensure that the folder we are looking for exists.
  PRInt64 confirmFolderId;
  rv = stmt->GetInt64(1, &confirmFolderId);
  NS_ENSURE_SUCCESS(rv, rv);
  NS_ENSURE_TRUE(confirmFolderId == aFolderId, NS_ERROR_INVALID_ARG);

  rv = stmt->GetInt32(0, _folderCount);
  NS_ENSURE_SUCCESS(rv, rv);

  return NS_OK;
}


NS_IMETHODIMP
nsNavBookmarks::IsBookmarked(nsIURI* aURI, PRBool* aBookmarked)
{
  NS_ENSURE_ARG(aURI);
  NS_ENSURE_ARG_POINTER(aBookmarked);

  DECLARE_AND_ASSIGN_SCOPED_LAZY_STMT(stmt, mDBIsURIBookmarkedInDatabase);
  nsresult rv = URIBinder::Bind(stmt, NS_LITERAL_CSTRING("page_url"), aURI);
  NS_ENSURE_SUCCESS(rv, rv);
  rv = stmt->ExecuteStep(aBookmarked);
  NS_ENSURE_SUCCESS(rv, rv);

  return NS_OK;
}


NS_IMETHODIMP
nsNavBookmarks::GetBookmarkedURIFor(nsIURI* aURI, nsIURI** _retval)
{
  NS_ENSURE_ARG(aURI);
  NS_ENSURE_ARG_POINTER(_retval);

  *_retval = nsnull;

  nsNavHistory* history = nsNavHistory::GetHistoryService();
  NS_ENSURE_TRUE(history, NS_ERROR_OUT_OF_MEMORY);
  PRInt64 placeId;
  nsresult rv = history->GetUrlIdFor(aURI, &placeId, PR_FALSE);
  NS_ENSURE_SUCCESS(rv, rv);
  if (!placeId) {
    // This URI is unknown, just return null.
    return NS_OK;
  }

  // Check if a bookmark exists in the redirects chain for this URI.
  // The query will also check if the page is directly bookmarked, and return
  // the first found bookmark in case.  The check is directly on moz_bookmarks
  // without special filtering.
  DECLARE_AND_ASSIGN_SCOPED_LAZY_STMT(stmt, mDBFindRedirectedBookmark);
  rv = stmt->BindInt64ByName(NS_LITERAL_CSTRING("page_id"), placeId);
  NS_ENSURE_SUCCESS(rv, rv);
  PRBool hasBookmarkedOrigin;
  if (NS_SUCCEEDED(stmt->ExecuteStep(&hasBookmarkedOrigin)) &&
      hasBookmarkedOrigin) {
    nsCAutoString spec;
    rv = stmt->GetUTF8String(0, spec);
    NS_ENSURE_SUCCESS(rv, rv);
    rv = NS_NewURI(_retval, spec);
    NS_ENSURE_SUCCESS(rv, rv);
  }

  // If there is no bookmarked origin, we will just return null.
  return NS_OK;
}


NS_IMETHODIMP
nsNavBookmarks::ChangeBookmarkURI(PRInt64 aBookmarkId, nsIURI* aNewURI)
{
  NS_ENSURE_ARG_MIN(aBookmarkId, 1);
  NS_ENSURE_ARG(aNewURI);

  mozStorageTransaction transaction(mDBConn, PR_FALSE);

  nsNavHistory* history = nsNavHistory::GetHistoryService();
  NS_ENSURE_TRUE(history, NS_ERROR_OUT_OF_MEMORY);

  PRInt64 placeId;
  nsresult rv = history->GetUrlIdFor(aNewURI, &placeId, PR_TRUE);
  NS_ENSURE_SUCCESS(rv, rv);
  if (!placeId)
    return NS_ERROR_INVALID_ARG;

  // We need the bookmark's current corresponding places ID below, so get it now
  // before we change it.  GetBookmarkURI will fail if aBookmarkId is bad.
  nsCOMPtr<nsIURI> oldURI;
  PRInt64 oldPlaceId;
  rv = GetBookmarkURI(aBookmarkId, getter_AddRefs(oldURI));
  NS_ENSURE_SUCCESS(rv, rv);
  rv = history->GetUrlIdFor(oldURI, &oldPlaceId, PR_FALSE);
  NS_ENSURE_SUCCESS(rv, rv);

  DECLARE_AND_ASSIGN_SCOPED_LAZY_STMT(statement, mDBChangeBookmarkURI);
  rv = statement->BindInt64ByName(NS_LITERAL_CSTRING("page_id"), placeId);
  NS_ENSURE_SUCCESS(rv, rv);
  PRTime lastModified = PR_Now();
  rv = statement->BindInt64ByName(NS_LITERAL_CSTRING("date"), lastModified);
  NS_ENSURE_SUCCESS(rv, rv);
  rv = statement->BindInt64ByName(NS_LITERAL_CSTRING("item_id"), aBookmarkId);
  NS_ENSURE_SUCCESS(rv, rv);
  rv = statement->Execute();
  NS_ENSURE_SUCCESS(rv, rv);

  rv = transaction.Commit();
  NS_ENSURE_SUCCESS(rv, rv);

  rv = history->UpdateFrecency(placeId);
  NS_ENSURE_SUCCESS(rv, rv);

  // Upon changing the URI for a bookmark, update the frecency for the old
  // place as well.
  rv = history->UpdateFrecency(oldPlaceId);
  NS_ENSURE_SUCCESS(rv, rv);

  nsCAutoString spec;
  rv = aNewURI->GetSpec(spec);
  NS_ENSURE_SUCCESS(rv, rv);

  // Pass the new URI to OnItemChanged.
  NOTIFY_OBSERVERS(mCanNotify, mCacheObservers, mObservers,
                   nsINavBookmarkObserver,
                   OnItemChanged(aBookmarkId, NS_LITERAL_CSTRING("uri"),
                                 PR_FALSE, spec, lastModified, TYPE_BOOKMARK));

  return NS_OK;
}


NS_IMETHODIMP
nsNavBookmarks::GetFolderIdForItem(PRInt64 aItemId, PRInt64* aFolderId)
{
  NS_ENSURE_ARG_MIN(aItemId, 1);
  NS_ENSURE_ARG_POINTER(aFolderId);

  DECLARE_AND_ASSIGN_SCOPED_LAZY_STMT(stmt, mDBGetItemProperties);
  nsresult rv = stmt->BindInt64ByName(NS_LITERAL_CSTRING("item_id"), aItemId);
  NS_ENSURE_SUCCESS(rv, rv);

  PRBool hasResult;
  rv = stmt->ExecuteStep(&hasResult);
  NS_ENSURE_SUCCESS(rv, rv);

  if (!hasResult)
    return NS_ERROR_INVALID_ARG; // invalid item id

  rv = stmt->GetInt64(kGetItemPropertiesIndex_Parent, aFolderId);
  NS_ENSURE_SUCCESS(rv, rv);

  // this should not happen, but see bug #400448 for details
  NS_ENSURE_TRUE(aItemId != *aFolderId, NS_ERROR_UNEXPECTED);
  return NS_OK;
}


nsresult
nsNavBookmarks::GetBookmarkIdsForURITArray(nsIURI* aURI,
                                           nsTArray<PRInt64>& aResult)
{
  NS_ENSURE_ARG(aURI);

  DECLARE_AND_ASSIGN_SCOPED_LAZY_STMT(stmt, mDBFindURIBookmarks);
  nsresult rv = URIBinder::Bind(stmt, NS_LITERAL_CSTRING("page_url"), aURI);
  NS_ENSURE_SUCCESS(rv, rv);

  PRBool more;
  while (NS_SUCCEEDED((rv = stmt->ExecuteStep(&more))) && more) {
    PRInt64 bookmarkId;
    rv = stmt->GetInt64(kFindBookmarksIndex_ID, &bookmarkId);
    NS_ENSURE_SUCCESS(rv, rv);
    NS_ENSURE_TRUE(aResult.AppendElement(bookmarkId), NS_ERROR_OUT_OF_MEMORY);
  }
  NS_ENSURE_SUCCESS(rv, rv);

  return NS_OK;
}


NS_IMETHODIMP
nsNavBookmarks::GetBookmarkIdsForURI(nsIURI* aURI, PRUint32* aCount,
                                     PRInt64** aBookmarks)
{
  NS_ENSURE_ARG(aURI);
  NS_ENSURE_ARG_POINTER(aCount);
  NS_ENSURE_ARG_POINTER(aBookmarks);

  *aCount = 0;
  *aBookmarks = nsnull;
  nsTArray<PRInt64> bookmarks;

  // Get the information from the DB as a TArray
  nsresult rv = GetBookmarkIdsForURITArray(aURI, bookmarks);
  NS_ENSURE_SUCCESS(rv, rv);

  // Copy the results into a new array for output
  if (bookmarks.Length()) {
    *aBookmarks =
      static_cast<PRInt64*>(nsMemory::Alloc(sizeof(PRInt64) * bookmarks.Length()));
    if (!*aBookmarks)
      return NS_ERROR_OUT_OF_MEMORY;
    for (PRUint32 i = 0; i < bookmarks.Length(); i ++)
      (*aBookmarks)[i] = bookmarks[i];
  }
  *aCount = bookmarks.Length();

  return NS_OK;
}


NS_IMETHODIMP
nsNavBookmarks::GetItemIndex(PRInt64 aItemId, PRInt32* _index)
{
  NS_ENSURE_ARG_MIN(aItemId, 1);
  NS_ENSURE_ARG_POINTER(_index);

  *_index = -1;

  DECLARE_AND_ASSIGN_SCOPED_LAZY_STMT(stmt, mDBGetItemProperties);
  nsresult rv = stmt->BindInt64ByName(NS_LITERAL_CSTRING("item_id"), aItemId);
  NS_ENSURE_SUCCESS(rv, rv);
  PRBool hasResult;
  rv = stmt->ExecuteStep(&hasResult);
  NS_ENSURE_SUCCESS(rv, rv);
  if (!hasResult)
    return NS_OK;

  rv = stmt->GetInt32(kGetItemPropertiesIndex_Position, _index);
  NS_ENSURE_SUCCESS(rv, rv);

  return NS_OK;
}


NS_IMETHODIMP
nsNavBookmarks::SetItemIndex(PRInt64 aItemId, PRInt32 aNewIndex)
{
  NS_ENSURE_ARG_MIN(aItemId, 1);
  NS_ENSURE_ARG_MIN(aNewIndex, 0);

  nsresult rv;
  PRInt32 oldIndex = 0;
  PRInt64 parent = 0;
  PRInt32 itemType;

  {
    mozIStorageStatement* getInfoStmt(mDBGetItemProperties);
    NS_ENSURE_STATE(getInfoStmt);
    mozStorageStatementScoper scoper(getInfoStmt);
    rv = getInfoStmt->BindInt64ByName(NS_LITERAL_CSTRING("item_id"), aItemId);
    NS_ENSURE_SUCCESS(rv, rv);

    PRBool hasResult;
    rv = getInfoStmt->ExecuteStep(&hasResult);
    NS_ENSURE_SUCCESS(rv, rv);
    if (!hasResult)
      return NS_OK;

    rv = getInfoStmt->GetInt32(kGetItemPropertiesIndex_Position, &oldIndex);
    NS_ENSURE_SUCCESS(rv, rv);
    rv = getInfoStmt->GetInt32(kGetItemPropertiesIndex_Type, &itemType);
    NS_ENSURE_SUCCESS(rv, rv);
    rv = getInfoStmt->GetInt64(kGetItemPropertiesIndex_Parent, &parent);
    NS_ENSURE_SUCCESS(rv, rv);
  }

  // Ensure we are not going out of range.
  PRInt32 folderCount;
  rv = FolderCount(parent, &folderCount);
  NS_ENSURE_SUCCESS(rv, rv);
  NS_ENSURE_TRUE(aNewIndex < folderCount, NS_ERROR_INVALID_ARG);

  DECLARE_AND_ASSIGN_SCOPED_LAZY_STMT(stmt, mDBSetItemIndex);
  rv = stmt->BindInt64ByName(NS_LITERAL_CSTRING("item_id"), aItemId);
  NS_ENSURE_SUCCESS(rv, rv);
  rv = stmt->BindInt32ByName(NS_LITERAL_CSTRING("item_index"), aNewIndex);
  NS_ENSURE_SUCCESS(rv, rv);

  rv = stmt->Execute();
  NS_ENSURE_SUCCESS(rv, rv);

  NOTIFY_OBSERVERS(mCanNotify, mCacheObservers, mObservers,
                   nsINavBookmarkObserver,
                   OnItemMoved(aItemId, parent, oldIndex, parent, aNewIndex,
                               itemType));

  return NS_OK;
}


nsresult
nsNavBookmarks::UpdateKeywordsHashForRemovedBookmark(PRInt64 aItemId)
{
  nsAutoString kw;
  if (NS_SUCCEEDED(GetKeywordForBookmark(aItemId, kw)) && !kw.IsEmpty()) {
    nsresult rv = EnsureKeywordsHash();
    NS_ENSURE_SUCCESS(rv, rv);
    mBookmarkToKeywordHash.Remove(aItemId);
  }
  return NS_OK;
}


NS_IMETHODIMP
nsNavBookmarks::SetKeywordForBookmark(PRInt64 aBookmarkId,
                                      const nsAString& aUserCasedKeyword)
{
  NS_ENSURE_ARG_MIN(aBookmarkId, 1);

  nsresult rv = EnsureKeywordsHash();
  NS_ENSURE_SUCCESS(rv, rv);

  // Shortcuts are always lowercased internally.
  nsAutoString keyword(aUserCasedKeyword);
  ToLowerCase(keyword);

  // Check if bookmark was already associated to a keyword.
  nsAutoString oldKeyword;
  rv = GetKeywordForBookmark(aBookmarkId, oldKeyword);
  NS_ENSURE_SUCCESS(rv, rv);

  // Trying to set the same value or to remove a nonexistent keyword is a no-op.
  if (keyword.Equals(oldKeyword) || (keyword.IsEmpty() && oldKeyword.IsEmpty()))
    return NS_OK;

  mozStorageTransaction transaction(mDBConn, PR_FALSE);

  nsCOMPtr<mozIStorageStatement> updateBookmarkStmt;
  rv = mDBConn->CreateStatement(NS_LITERAL_CSTRING(
    "UPDATE moz_bookmarks "
    "SET keyword_id = (SELECT id FROM moz_keywords WHERE keyword = :keyword), "
        "lastModified = :date "
    "WHERE id = :item_id "
  ), getter_AddRefs(updateBookmarkStmt));
  NS_ENSURE_SUCCESS(rv, rv);

  if (keyword.IsEmpty()) {
    // Remove keyword association from the hash.
    mBookmarkToKeywordHash.Remove(aBookmarkId);
    rv = updateBookmarkStmt->BindNullByName(NS_LITERAL_CSTRING("keyword"));
  }
   else {
    // We are associating bookmark to a new keyword. Create a new keyword
    // record if needed.
    nsCOMPtr<mozIStorageStatement> newKeywordStmt;
    rv = mDBConn->CreateStatement(NS_LITERAL_CSTRING(
      "INSERT OR IGNORE INTO moz_keywords (keyword) VALUES (:keyword)"
    ), getter_AddRefs(newKeywordStmt));
    NS_ENSURE_SUCCESS(rv, rv);
    rv = newKeywordStmt->BindStringByName(NS_LITERAL_CSTRING("keyword"),
                                          keyword);
    NS_ENSURE_SUCCESS(rv, rv);
    rv = newKeywordStmt->Execute();
    NS_ENSURE_SUCCESS(rv, rv);

    // Add new keyword association to the hash, removing the old one if needed.
    if (!oldKeyword.IsEmpty())
      mBookmarkToKeywordHash.Remove(aBookmarkId);
    mBookmarkToKeywordHash.Put(aBookmarkId, keyword);
    rv = updateBookmarkStmt->BindStringByName(NS_LITERAL_CSTRING("keyword"), keyword);
  }
  NS_ENSURE_SUCCESS(rv, rv);
  PRTime lastModified = PR_Now();
  rv = updateBookmarkStmt->BindInt64ByName(NS_LITERAL_CSTRING("date"),
                                           lastModified);
  NS_ENSURE_SUCCESS(rv, rv);
  rv = updateBookmarkStmt->BindInt64ByName(NS_LITERAL_CSTRING("item_id"),
                                           aBookmarkId);
  NS_ENSURE_SUCCESS(rv, rv);
  rv = updateBookmarkStmt->Execute();
  NS_ENSURE_SUCCESS(rv, rv);

  rv = transaction.Commit();
  NS_ENSURE_SUCCESS(rv, rv);

  NOTIFY_OBSERVERS(mCanNotify, mCacheObservers, mObservers,
                   nsINavBookmarkObserver,
                   OnItemChanged(aBookmarkId, NS_LITERAL_CSTRING("keyword"),
                                 PR_FALSE, NS_ConvertUTF16toUTF8(keyword),
                                 lastModified, TYPE_BOOKMARK));

  return NS_OK;
}


NS_IMETHODIMP
nsNavBookmarks::GetKeywordForURI(nsIURI* aURI, nsAString& aKeyword)
{
  NS_ENSURE_ARG(aURI);
  aKeyword.Truncate(0);

  DECLARE_AND_ASSIGN_SCOPED_LAZY_STMT(stmt, mDBGetKeywordForURI);
  nsresult rv = URIBinder::Bind(stmt, NS_LITERAL_CSTRING("page_url"), aURI);
  NS_ENSURE_SUCCESS(rv, rv);

  PRBool hasMore = PR_FALSE;
  rv = stmt->ExecuteStep(&hasMore);
  if (NS_FAILED(rv) || !hasMore) {
    aKeyword.SetIsVoid(PR_TRUE);
    return NS_OK; // not found: return void keyword string
  }

  // found, get the keyword
  rv = stmt->GetString(0, aKeyword);
  NS_ENSURE_SUCCESS(rv, rv);
  return NS_OK;
}


NS_IMETHODIMP
nsNavBookmarks::GetKeywordForBookmark(PRInt64 aBookmarkId, nsAString& aKeyword)
{
  NS_ENSURE_ARG_MIN(aBookmarkId, 1);
  aKeyword.Truncate(0);

  nsresult rv = EnsureKeywordsHash();
  NS_ENSURE_SUCCESS(rv, rv);

  nsAutoString keyword;
  if (!mBookmarkToKeywordHash.Get(aBookmarkId, &keyword)) {
    aKeyword.SetIsVoid(PR_TRUE);
  }
  else {
    aKeyword.Assign(keyword);
  }

  return NS_OK;
}


NS_IMETHODIMP
nsNavBookmarks::GetURIForKeyword(const nsAString& aUserCasedKeyword,
                                 nsIURI** aURI)
{
  NS_ENSURE_ARG_POINTER(aURI);
  NS_ENSURE_TRUE(!aUserCasedKeyword.IsEmpty(), NS_ERROR_INVALID_ARG);
  *aURI = nsnull;

  // Shortcuts are always lowercased internally.
  nsAutoString keyword(aUserCasedKeyword);
  ToLowerCase(keyword);

  nsresult rv = EnsureKeywordsHash();
  NS_ENSURE_SUCCESS(rv, rv);

  keywordSearchData searchData;
  searchData.keyword.Assign(keyword);
  searchData.itemId = -1;
  mBookmarkToKeywordHash.EnumerateRead(SearchBookmarkForKeyword, &searchData);

  if (searchData.itemId == -1) {
    // Not found.
    return NS_OK;
  }

  rv = GetBookmarkURI(searchData.itemId, aURI);
  NS_ENSURE_SUCCESS(rv, rv);

  return NS_OK;
}


nsresult
nsNavBookmarks::EnsureKeywordsHash() {
  if (mBookmarkToKeywordHash.IsInitialized())
    return NS_OK;

  mBookmarkToKeywordHash.Init(BOOKMARKS_TO_KEYWORDS_INITIAL_CACHE_SIZE);

  nsCOMPtr<mozIStorageStatement> stmt;
  nsresult rv = mDBConn->CreateStatement(NS_LITERAL_CSTRING(
    "SELECT b.id, k.keyword "
    "FROM moz_bookmarks b "
    "JOIN moz_keywords k ON k.id = b.keyword_id "
  ), getter_AddRefs(stmt));
  NS_ENSURE_SUCCESS(rv, rv);

  PRBool hasMore;
  while (NS_SUCCEEDED(stmt->ExecuteStep(&hasMore)) && hasMore) {
    PRInt64 itemId;
    rv = stmt->GetInt64(0, &itemId);
    NS_ENSURE_SUCCESS(rv, rv);
    nsAutoString keyword;
    rv = stmt->GetString(1, keyword);
    NS_ENSURE_SUCCESS(rv, rv);

    rv = mBookmarkToKeywordHash.Put(itemId, keyword);
    NS_ENSURE_SUCCESS(rv, rv);
  }

  return NS_OK;
}


NS_IMETHODIMP
nsNavBookmarks::RunInBatchMode(nsINavHistoryBatchCallback* aCallback,
                               nsISupports* aUserData) {
  NS_ENSURE_ARG(aCallback);

  // Just forward the request to history.  History service must exist for
  // bookmarks to work and we are observing it, thus batch notifications will be
  // forwarded to bookmarks observers.
  nsNavHistory* history = nsNavHistory::GetHistoryService();
  NS_ENSURE_TRUE(history, NS_ERROR_OUT_OF_MEMORY);
  nsresult rv = history->RunInBatchMode(aCallback, aUserData);
  NS_ENSURE_SUCCESS(rv, rv);

  return NS_OK;
}


NS_IMETHODIMP
nsNavBookmarks::AddObserver(nsINavBookmarkObserver* aObserver,
                            PRBool aOwnsWeak)
{
  NS_ENSURE_ARG(aObserver);
  return mObservers.AppendWeakElement(aObserver, aOwnsWeak);
}


NS_IMETHODIMP
nsNavBookmarks::RemoveObserver(nsINavBookmarkObserver* aObserver)
{
  return mObservers.RemoveWeakElement(aObserver);
}


// nsNavBookmarks::nsINavHistoryObserver

NS_IMETHODIMP
nsNavBookmarks::OnBeginUpdateBatch()
{
  NOTIFY_OBSERVERS(mCanNotify, mCacheObservers, mObservers,
                   nsINavBookmarkObserver, OnBeginUpdateBatch());
  return NS_OK;
}


NS_IMETHODIMP
nsNavBookmarks::OnEndUpdateBatch()
{
  NOTIFY_OBSERVERS(mCanNotify, mCacheObservers, mObservers,
                   nsINavBookmarkObserver, OnEndUpdateBatch());
  return NS_OK;
}


NS_IMETHODIMP
nsNavBookmarks::OnVisit(nsIURI* aURI, PRInt64 aVisitID, PRTime aTime,
                        PRInt64 aSessionID, PRInt64 aReferringID,
                        PRUint32 aTransitionType, PRUint32* aAdded)
{
  // If the page is bookmarked, we need to notify observers
  PRBool bookmarked = PR_FALSE;
  IsBookmarked(aURI, &bookmarked);
  if (bookmarked) {
    // query for all bookmarks for that URI, notify for each
    nsTArray<PRInt64> bookmarks;

    nsresult rv = GetBookmarkIdsForURITArray(aURI, bookmarks);
    NS_ENSURE_SUCCESS(rv, rv);

    if (bookmarks.Length()) {
      for (PRUint32 i = 0; i < bookmarks.Length(); i++)
        NOTIFY_OBSERVERS(mCanNotify, mCacheObservers, mObservers,
                         nsINavBookmarkObserver,
                         OnItemVisited(bookmarks[i], aVisitID, aTime));
    }
  }
  return NS_OK;
}


NS_IMETHODIMP
nsNavBookmarks::OnBeforeDeleteURI(nsIURI* aURI)
{
  return NS_OK;
}


NS_IMETHODIMP
nsNavBookmarks::OnDeleteURI(nsIURI* aURI)
{
  // If the page is bookmarked, we need to notify observers
  PRBool bookmarked = PR_FALSE;
  IsBookmarked(aURI, &bookmarked);
  if (bookmarked) {
    // query for all bookmarks for that URI, notify for each 
    nsTArray<PRInt64> bookmarks;

    nsresult rv = GetBookmarkIdsForURITArray(aURI, bookmarks);
    NS_ENSURE_SUCCESS(rv, rv);

    if (bookmarks.Length()) {
      for (PRUint32 i = 0; i < bookmarks.Length(); i ++)
        NOTIFY_OBSERVERS(mCanNotify, mCacheObservers, mObservers,
                         nsINavBookmarkObserver,
                         OnItemChanged(bookmarks[i],
                                       NS_LITERAL_CSTRING("cleartime"),
                                       PR_FALSE, EmptyCString(), 0,
                                       TYPE_BOOKMARK));
    }
  }
  return NS_OK;
}


NS_IMETHODIMP
nsNavBookmarks::OnClearHistory()
{
  // TODO(bryner): we should notify on visited-time change for all URIs
  return NS_OK;
}


NS_IMETHODIMP
nsNavBookmarks::OnTitleChanged(nsIURI* aURI, const nsAString& aPageTitle)
{
  // NOOP. We don't consume page titles from moz_places anymore.
  // Title-change notifications are sent from SetItemTitle.
  return NS_OK;
}


NS_IMETHODIMP
nsNavBookmarks::OnPageChanged(nsIURI* aURI, PRUint32 aWhat,
                              const nsAString& aValue)
{
  nsresult rv;
  if (aWhat == nsINavHistoryObserver::ATTRIBUTE_FAVICON) {
    // Favicons may be set to either pure URIs or to folder URIs
    PRBool isPlaceURI;
    rv = aURI->SchemeIs("place", &isPlaceURI);
    NS_ENSURE_SUCCESS(rv, rv);
    if (isPlaceURI) {
      nsCAutoString spec;
      rv = aURI->GetSpec(spec);
      NS_ENSURE_SUCCESS(rv, rv);

      nsNavHistory* history = nsNavHistory::GetHistoryService();
      NS_ENSURE_TRUE(history, NS_ERROR_OUT_OF_MEMORY);
  
      nsCOMArray<nsNavHistoryQuery> queries;
      nsCOMPtr<nsNavHistoryQueryOptions> options;
      rv = history->QueryStringToQueryArray(spec, &queries, getter_AddRefs(options));
      NS_ENSURE_SUCCESS(rv, rv);

      NS_ENSURE_STATE(queries.Count() == 1);
      NS_ENSURE_STATE(queries[0]->Folders().Length() == 1);

      NOTIFY_OBSERVERS(mCanNotify, mCacheObservers, mObservers,
                       nsINavBookmarkObserver,
                       OnItemChanged(queries[0]->Folders()[0],
                                     NS_LITERAL_CSTRING("favicon"),
                                     PR_FALSE,
                                     NS_ConvertUTF16toUTF8(aValue),
                                     0, TYPE_BOOKMARK));
    }
    else {
      // query for all bookmarks for that URI, notify for each 
      nsTArray<PRInt64> bookmarks;
      rv = GetBookmarkIdsForURITArray(aURI, bookmarks);
      NS_ENSURE_SUCCESS(rv, rv);

      if (bookmarks.Length()) {
        for (PRUint32 i = 0; i < bookmarks.Length(); i ++)
          NOTIFY_OBSERVERS(mCanNotify, mCacheObservers, mObservers,
                           nsINavBookmarkObserver,
                           OnItemChanged(bookmarks[i],
                                         NS_LITERAL_CSTRING("favicon"),
                                         PR_FALSE,
                                         NS_ConvertUTF16toUTF8(aValue),
                                         0, TYPE_BOOKMARK));
      }
    }
  }
  return NS_OK;
}


NS_IMETHODIMP
nsNavBookmarks::OnDeleteVisits(nsIURI* aURI, PRTime aVisitTime)
{
  // pages that are bookmarks shouldn't expire, so we don't need to handle it
  return NS_OK;
}


// nsIAnnotationObserver

NS_IMETHODIMP
nsNavBookmarks::OnPageAnnotationSet(nsIURI* aPage, const nsACString& aName)
{
  return NS_OK;
}


NS_IMETHODIMP
nsNavBookmarks::OnItemAnnotationSet(PRInt64 aItemId, const nsACString& aName)
{
  // GetItemType also ensures that aItemId points to a valid item.
  PRUint16 itemType;
  nsresult rv = GetItemType(aItemId, &itemType);
  NS_ENSURE_SUCCESS(rv, rv);

  PRTime lastModified = PR_Now();
  rv = SetItemDateInternal(GetStatement(mDBSetItemLastModified),
                           aItemId, lastModified);
  NS_ENSURE_SUCCESS(rv, rv);

  NOTIFY_OBSERVERS(mCanNotify, mCacheObservers, mObservers,
                   nsINavBookmarkObserver,
                   OnItemChanged(aItemId, aName, PR_TRUE, EmptyCString(),
                                 lastModified, itemType));

  return NS_OK;
}


NS_IMETHODIMP
nsNavBookmarks::OnPageAnnotationRemoved(nsIURI* aPage, const nsACString& aName)
{
  return NS_OK;
}


NS_IMETHODIMP
nsNavBookmarks::OnItemAnnotationRemoved(PRInt64 aItemId, const nsACString& aName)
{
  // GetItemType also ensures that aItemId points to a valid item.
  PRUint16 itemType;
  nsresult rv = GetItemType(aItemId, &itemType);
  NS_ENSURE_SUCCESS(rv, rv);

  PRTime lastModified = PR_Now();
  rv = SetItemDateInternal(GetStatement(mDBSetItemLastModified),
                           aItemId, lastModified);
  NS_ENSURE_SUCCESS(rv, rv);

  NOTIFY_OBSERVERS(mCanNotify, mCacheObservers, mObservers,
                   nsINavBookmarkObserver,
                   OnItemChanged(aItemId, aName, PR_TRUE, EmptyCString(),
                                 lastModified, itemType));

  return NS_OK;
}


PRBool
nsNavBookmarks::ItemExists(PRInt64 aItemId) {
  DECLARE_AND_ASSIGN_SCOPED_LAZY_STMT(stmt, mDBGetItemProperties);
  nsresult rv = stmt->BindInt64ByName(NS_LITERAL_CSTRING("item_id"), aItemId);
  NS_ENSURE_SUCCESS(rv, PR_FALSE);

  PRBool hasResult;
  rv = stmt->ExecuteStep(&hasResult);
  NS_ENSURE_SUCCESS(rv, PR_FALSE);

  return hasResult;
}<|MERGE_RESOLUTION|>--- conflicted
+++ resolved
@@ -123,18 +123,10 @@
 
 nsNavBookmarks::nsNavBookmarks() : mItemCount(0)
                                  , mRoot(0)
-<<<<<<< HEAD
                                  , mMenuRoot(0)
                                  , mTagsRoot(0)
                                  , mUnfiledRoot(0)
                                  , mToolbarRoot(0)
-                                 , mBatchLevel(0)
-                                 , mBatchDBTransaction(nsnull)
-=======
-                                 , mBookmarksRoot(0)
-                                 , mTagRoot(0)
-                                 , mToolbarFolder(0)
->>>>>>> e3c5ad33
                                  , mCanNotify(false)
                                  , mCacheObservers("bookmark-observers")
                                  , mShuttingDown(false)
