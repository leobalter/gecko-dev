/* -*- Mode: C++; tab-width: 8; indent-tabs-mode: nil; c-basic-offset: 2 -*- */
/* This Source Code Form is subject to the terms of the Mozilla Public
 * License, v. 2.0. If a copy of the MPL was not distributed with this
 * file, You can obtain one at http://mozilla.org/MPL/2.0/. */

#include "nsUrlClassifierProxies.h"
#include "nsUrlClassifierDBService.h"

#include "mozilla/SyncRunnable.h"

using namespace mozilla::safebrowsing;
using mozilla::NewRunnableMethod;

static nsresult
DispatchToWorkerThread(nsIRunnable* r)
{
  nsIThread* t = nsUrlClassifierDBService::BackgroundThread();
  if (!t)
    return NS_ERROR_FAILURE;

  return t->Dispatch(r, NS_DISPATCH_NORMAL);
}

NS_IMPL_ISUPPORTS(UrlClassifierDBServiceWorkerProxy, nsIUrlClassifierDBService)

NS_IMETHODIMP
UrlClassifierDBServiceWorkerProxy::Lookup(nsIPrincipal* aPrincipal,
                                          const nsACString& aTables,
                                          nsIUrlClassifierCallback* aCB)
{
  nsCOMPtr<nsIRunnable> r = new LookupRunnable(mTarget, aPrincipal, aTables,
                                               aCB);
  return DispatchToWorkerThread(r);
}

NS_IMETHODIMP
UrlClassifierDBServiceWorkerProxy::LookupRunnable::Run()
{
  (void) mTarget->Lookup(mPrincipal, mLookupTables, mCB);
  return NS_OK;
}

NS_IMETHODIMP
UrlClassifierDBServiceWorkerProxy::GetTables(nsIUrlClassifierCallback* aCB)
{
  nsCOMPtr<nsIRunnable> r = new GetTablesRunnable(mTarget, aCB);
  return DispatchToWorkerThread(r);
}

NS_IMETHODIMP
UrlClassifierDBServiceWorkerProxy::GetTablesRunnable::Run()
{
  mTarget->GetTables(mCB);
  return NS_OK;
}

NS_IMETHODIMP
UrlClassifierDBServiceWorkerProxy::SetHashCompleter
  (const nsACString&, nsIUrlClassifierHashCompleter*)
{
  NS_NOTREACHED("This method should not be called!");
  return NS_ERROR_NOT_IMPLEMENTED;
}

NS_IMETHODIMP
UrlClassifierDBServiceWorkerProxy::BeginUpdate
  (nsIUrlClassifierUpdateObserver* aUpdater,
   const nsACString& aTables)
{
  nsCOMPtr<nsIRunnable> r = new BeginUpdateRunnable(mTarget, aUpdater,
                                                    aTables);
  return DispatchToWorkerThread(r);
}

NS_IMETHODIMP
UrlClassifierDBServiceWorkerProxy::BeginUpdateRunnable::Run()
{
  mTarget->BeginUpdate(mUpdater, mTables);
  return NS_OK;
}

NS_IMETHODIMP
UrlClassifierDBServiceWorkerProxy::BeginStream(const nsACString& aTable)
{
  nsCOMPtr<nsIRunnable> r =
    new BeginStreamRunnable(mTarget, aTable);
  return DispatchToWorkerThread(r);
}

NS_IMETHODIMP
UrlClassifierDBServiceWorkerProxy::BeginStreamRunnable::Run()
{
  mTarget->BeginStream(mTable);
  return NS_OK;
}

NS_IMETHODIMP
UrlClassifierDBServiceWorkerProxy::UpdateStream(const nsACString& aUpdateChunk)
{
  nsCOMPtr<nsIRunnable> r =
    new UpdateStreamRunnable(mTarget, aUpdateChunk);
  return DispatchToWorkerThread(r);
}

NS_IMETHODIMP
UrlClassifierDBServiceWorkerProxy::UpdateStreamRunnable::Run()
{
  mTarget->UpdateStream(mUpdateChunk);
  return NS_OK;
}

NS_IMETHODIMP
UrlClassifierDBServiceWorkerProxy::FinishStream()
{
  nsCOMPtr<nsIRunnable> r =
    NewRunnableMethod(mTarget,
                      &nsUrlClassifierDBServiceWorker::FinishStream);
  return DispatchToWorkerThread(r);
}

NS_IMETHODIMP
UrlClassifierDBServiceWorkerProxy::DoLocalLookupRunnable::Run()
{
  mTarget->DoLocalLookup(mSpec, mTables, mResults);
  return NS_OK;
}

nsresult
UrlClassifierDBServiceWorkerProxy::DoLocalLookup(const nsACString& spec,
                                                 const nsACString& tables,
                                                 LookupResultArray* results)

{
  // Run synchronously on background thread. NS_DISPATCH_SYNC does *not* do
  // what we want -- it continues processing events on the main thread loop
  // before the Dispatch returns.
  nsCOMPtr<nsIRunnable> r = new DoLocalLookupRunnable(mTarget, spec, tables, results);
  nsIThread* t = nsUrlClassifierDBService::BackgroundThread();
  if (!t)
    return NS_ERROR_FAILURE;

  mozilla::SyncRunnable::DispatchToThread(t, r);
  return NS_OK;
}

NS_IMETHODIMP
UrlClassifierDBServiceWorkerProxy::FinishUpdate()
{
  nsCOMPtr<nsIRunnable> r =
    NewRunnableMethod(mTarget,
                      &nsUrlClassifierDBServiceWorker::FinishUpdate);
  return DispatchToWorkerThread(r);
}

NS_IMETHODIMP
UrlClassifierDBServiceWorkerProxy::CancelUpdate()
{
  nsCOMPtr<nsIRunnable> r =
    NewRunnableMethod(mTarget,
                      &nsUrlClassifierDBServiceWorker::CancelUpdate);
  return DispatchToWorkerThread(r);
}

NS_IMETHODIMP
UrlClassifierDBServiceWorkerProxy::ResetDatabase()
{
  nsCOMPtr<nsIRunnable> r =
    NewRunnableMethod(mTarget,
                      &nsUrlClassifierDBServiceWorker::ResetDatabase);
  return DispatchToWorkerThread(r);
}

<<<<<<< HEAD
NS_IMETHODIMP
UrlClassifierDBServiceWorkerProxy::ReloadDatabase()
{
  nsCOMPtr<nsIRunnable> r =
    NewRunnableMethod(mTarget,
                      &nsIUrlClassifierDBServiceWorker::ReloadDatabase);
  return DispatchToWorkerThread(r);
}

NS_IMETHODIMP
=======
nsresult
>>>>>>> 03b3c20a
UrlClassifierDBServiceWorkerProxy::OpenDb()
{
  nsCOMPtr<nsIRunnable> r =
    NewRunnableMethod(mTarget,
                      &nsUrlClassifierDBServiceWorker::OpenDb);
  return DispatchToWorkerThread(r);
}

nsresult
UrlClassifierDBServiceWorkerProxy::CloseDb()
{
  nsCOMPtr<nsIRunnable> r =
    NewRunnableMethod(mTarget,
                      &nsUrlClassifierDBServiceWorker::CloseDb);
  return DispatchToWorkerThread(r);
}

nsresult
UrlClassifierDBServiceWorkerProxy::CacheCompletions(CacheResultArray * aEntries)
{
  nsCOMPtr<nsIRunnable> r = new CacheCompletionsRunnable(mTarget, aEntries);
  return DispatchToWorkerThread(r);
}

NS_IMETHODIMP
UrlClassifierDBServiceWorkerProxy::CacheCompletionsRunnable::Run()
{
  mTarget->CacheCompletions(mEntries);
  return NS_OK;
}

nsresult
UrlClassifierDBServiceWorkerProxy::CacheMisses(PrefixArray * aEntries)
{
  nsCOMPtr<nsIRunnable> r = new CacheMissesRunnable(mTarget, aEntries);
  return DispatchToWorkerThread(r);
}

NS_IMETHODIMP
UrlClassifierDBServiceWorkerProxy::CacheMissesRunnable::Run()
{
  mTarget->CacheMisses(mEntries);
  return NS_OK;
}

NS_IMETHODIMP
UrlClassifierDBServiceWorkerProxy::SetLastUpdateTime(const nsACString& table,
                                                     uint64_t lastUpdateTime)
{
  nsCOMPtr<nsIRunnable> r =
    new SetLastUpdateTimeRunnable(mTarget, table, lastUpdateTime);
  return DispatchToWorkerThread(r);
}

NS_IMETHODIMP
UrlClassifierDBServiceWorkerProxy::SetLastUpdateTimeRunnable::Run()
{
  mTarget->SetLastUpdateTime(mTable, mUpdateTime);
  return NS_OK;
}

NS_IMETHODIMP
UrlClassifierDBServiceWorkerProxy::ClearLastResults()
{
  nsCOMPtr<nsIRunnable> r = new ClearLastResultsRunnable(mTarget);
  return DispatchToWorkerThread(r);
}

NS_IMETHODIMP
UrlClassifierDBServiceWorkerProxy::ClearLastResultsRunnable::Run()
{
  return mTarget->ClearLastResults();
}

NS_IMPL_ISUPPORTS(UrlClassifierLookupCallbackProxy,
                  nsIUrlClassifierLookupCallback)

NS_IMETHODIMP
UrlClassifierLookupCallbackProxy::LookupComplete
  (LookupResultArray * aResults)
{
  nsCOMPtr<nsIRunnable> r = new LookupCompleteRunnable(mTarget, aResults);
  return NS_DispatchToMainThread(r);
}

NS_IMETHODIMP
UrlClassifierLookupCallbackProxy::LookupCompleteRunnable::Run()
{
  mTarget->LookupComplete(mResults);
  return NS_OK;
}

NS_IMPL_ISUPPORTS(UrlClassifierCallbackProxy,
                  nsIUrlClassifierCallback)

NS_IMETHODIMP
UrlClassifierCallbackProxy::HandleEvent(const nsACString& aValue)
{
  nsCOMPtr<nsIRunnable> r = new HandleEventRunnable(mTarget, aValue);
  return NS_DispatchToMainThread(r);
}

NS_IMETHODIMP
UrlClassifierCallbackProxy::HandleEventRunnable::Run()
{
  mTarget->HandleEvent(mValue);
  return NS_OK;
}

NS_IMPL_ISUPPORTS(UrlClassifierUpdateObserverProxy,
                  nsIUrlClassifierUpdateObserver)

NS_IMETHODIMP
UrlClassifierUpdateObserverProxy::UpdateUrlRequested
  (const nsACString& aURL,
   const nsACString& aTable)
{
  nsCOMPtr<nsIRunnable> r =
    new UpdateUrlRequestedRunnable(mTarget, aURL, aTable);
  return NS_DispatchToMainThread(r);
}

NS_IMETHODIMP
UrlClassifierUpdateObserverProxy::UpdateUrlRequestedRunnable::Run()
{
  mTarget->UpdateUrlRequested(mURL, mTable);
  return NS_OK;
}

NS_IMETHODIMP
UrlClassifierUpdateObserverProxy::StreamFinished(nsresult aStatus,
                                                 uint32_t aDelay)
{
  nsCOMPtr<nsIRunnable> r =
    new StreamFinishedRunnable(mTarget, aStatus, aDelay);
  return NS_DispatchToMainThread(r);
}

NS_IMETHODIMP
UrlClassifierUpdateObserverProxy::StreamFinishedRunnable::Run()
{
  mTarget->StreamFinished(mStatus, mDelay);
  return NS_OK;
}

NS_IMETHODIMP
UrlClassifierUpdateObserverProxy::UpdateError(nsresult aError)
{
  nsCOMPtr<nsIRunnable> r =
    new UpdateErrorRunnable(mTarget, aError);
  return NS_DispatchToMainThread(r);
}

NS_IMETHODIMP
UrlClassifierUpdateObserverProxy::UpdateErrorRunnable::Run()
{
  mTarget->UpdateError(mError);
  return NS_OK;
}

NS_IMETHODIMP
UrlClassifierUpdateObserverProxy::UpdateSuccess(uint32_t aRequestedTimeout)
{
  nsCOMPtr<nsIRunnable> r =
    new UpdateSuccessRunnable(mTarget, aRequestedTimeout);
  return NS_DispatchToMainThread(r);
}

NS_IMETHODIMP
UrlClassifierUpdateObserverProxy::UpdateSuccessRunnable::Run()
{
  mTarget->UpdateSuccess(mRequestedTimeout);
  return NS_OK;
}<|MERGE_RESOLUTION|>--- conflicted
+++ resolved
@@ -170,20 +170,16 @@
   return DispatchToWorkerThread(r);
 }
 
-<<<<<<< HEAD
 NS_IMETHODIMP
 UrlClassifierDBServiceWorkerProxy::ReloadDatabase()
 {
   nsCOMPtr<nsIRunnable> r =
     NewRunnableMethod(mTarget,
-                      &nsIUrlClassifierDBServiceWorker::ReloadDatabase);
-  return DispatchToWorkerThread(r);
-}
-
-NS_IMETHODIMP
-=======
-nsresult
->>>>>>> 03b3c20a
+                      &nsUrlClassifierDBServiceWorker::ReloadDatabase);
+  return DispatchToWorkerThread(r);
+}
+
+nsresult
 UrlClassifierDBServiceWorkerProxy::OpenDb()
 {
   nsCOMPtr<nsIRunnable> r =
