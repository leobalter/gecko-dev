--- conflicted
+++ resolved
@@ -7189,18 +7189,6 @@
 JSObject *
 js_InitXMLClass(JSContext *cx, JSObject *obj)
 {
-<<<<<<< HEAD
-    /* Define the XML class constructor and prototype. */
-    JSObject *proto = js_InitClass(cx, obj, NULL, &js_XMLClass, XML, 1,
-                                   NULL, xml_methods, xml_static_props, xml_static_methods);
-    if (!proto)
-        return NULL;
-
-    /* Define the isXMLName function. */
-    if (!JS_DefineFunction(cx, obj, js_isXMLName_str, xml_isXMLName, 1, 0))
-        return NULL;
-
-=======
     JS_ASSERT(obj->isNative());
 
     GlobalObject *global = obj->asGlobal();
@@ -7208,7 +7196,6 @@
     JSObject *xmlProto = global->createBlankPrototype(cx, &js_XMLClass);
     if (!xmlProto)
         return NULL;
->>>>>>> 4fe7e9a2
     JSXML *xml = js_NewXML(cx, JSXML_CLASS_TEXT);
     if (!xml)
         return NULL;
@@ -7251,11 +7238,11 @@
         return NULL;
     }
 
+    if (!DefineConstructorAndPrototype(cx, global, JSProto_XML, ctor, xmlProto))
+        return NULL;
+
     /* Define the isXMLName function. */
     if (!JS_DefineFunction(cx, obj, js_isXMLName_str, xml_isXMLName, 1, 0))
-        return NULL;
-
-    if (!DefineConstructorAndPrototype(cx, global, JSProto_XML, ctor, xmlProto))
         return NULL;
 
     return xmlProto;
