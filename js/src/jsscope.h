/* -*- Mode: C; tab-width: 8; indent-tabs-mode: nil; c-basic-offset: 4 -*-
 * vim: set ts=8 sw=4 et tw=99:
 *
 * ***** BEGIN LICENSE BLOCK *****
 * Version: MPL 1.1/GPL 2.0/LGPL 2.1
 *
 * The contents of this file are subject to the Mozilla Public License Version
 * 1.1 (the "License"); you may not use this file except in compliance with
 * the License. You may obtain a copy of the License at
 * http://www.mozilla.org/MPL/
 *
 * Software distributed under the License is distributed on an "AS IS" basis,
 * WITHOUT WARRANTY OF ANY KIND, either express or implied. See the License
 * for the specific language governing rights and limitations under the
 * License.
 *
 * The Original Code is Mozilla Communicator client code, released
 * March 31, 1998.
 *
 * The Initial Developer of the Original Code is
 * Netscape Communications Corporation.
 * Portions created by the Initial Developer are Copyright (C) 1998
 * the Initial Developer. All Rights Reserved.
 *
 * Contributor(s):
 *
 * Alternatively, the contents of this file may be used under the terms of
 * either of the GNU General Public License Version 2 or later (the "GPL"),
 * or the GNU Lesser General Public License Version 2.1 or later (the "LGPL"),
 * in which case the provisions of the GPL or the LGPL are applicable instead
 * of those above. If you wish to allow use of your version of this file only
 * under the terms of either the GPL or the LGPL, and not to allow others to
 * use your version of this file under the terms of the MPL, indicate your
 * decision by deleting the provisions above and replace them with the notice
 * and other provisions required by the GPL or the LGPL. If you do not delete
 * the provisions above, a recipient may use your version of this file under
 * the terms of any one of the MPL, the GPL or the LGPL.
 *
 * ***** END LICENSE BLOCK ***** */

#ifndef jsscope_h___
#define jsscope_h___
/*
 * JS symbol tables.
 */
#include <new>
#ifdef DEBUG
#include <stdio.h>
#endif

#include "jstypes.h"

#include "jscntxt.h"
#include "jsobj.h"
#include "jsprvtd.h"
#include "jspubtd.h"
#include "jspropertytree.h"

#include "js/HashTable.h"

#ifdef _MSC_VER
#pragma warning(push)
#pragma warning(disable:4800)
#pragma warning(push)
#pragma warning(disable:4100) /* Silence unreferenced formal parameter warnings */
#endif

/*
 * Given P independent, non-unique properties each of size S words mapped by
 * all scopes in a runtime, construct a property tree of N nodes each of size
 * S+L words (L for tree linkage).  A nominal L value is 2 for leftmost-child
 * and right-sibling links.  We hope that the N < P by enough that the space
 * overhead of L, and the overhead of scope entries pointing at property tree
 * nodes, is worth it.
 *
 * The tree construction goes as follows.  If any empty scope in the runtime
 * has a property X added to it, find or create a node under the tree root
 * labeled X, and set obj->lastProp to point at that node.  If any non-empty
 * scope whose most recently added property is labeled Y has another property
 * labeled Z added, find or create a node for Z under the node that was added
 * for Y, and set obj->lastProp to point at that node.
 *
 * A property is labeled by its members' values: id, getter, setter, slot,
 * attributes, tiny or short id, and a field telling for..in order.  Note that
 * labels are not unique in the tree, but they are unique among a node's kids
 * (barring rare and benign multi-threaded race condition outcomes, see below)
 * and along any ancestor line from the tree root to a given leaf node (except
 * for the hard case of duplicate formal parameters to a function).
 *
 * Thus the root of the tree represents all empty scopes, and the first ply
 * of the tree represents all scopes containing one property, etc.  Each node
 * in the tree can stand for any number of scopes having the same ordered set
 * of properties, where that node was the last added to the scope.  (We need
 * not store the root of the tree as a node, and do not -- all we need are
 * links to its kids.)
 *
 * Sidebar on for..in loop order: ECMA requires no particular order, but this
 * implementation has promised and delivered property definition order, and
 * compatibility is king.  We could use an order number per property, which
 * would require a sort in js_Enumerate, and an entry order generation number
 * per scope.  An order number beats a list, which should be doubly-linked for
 * O(1) delete.  An even better scheme is to use a parent link in the property
 * tree, so that the ancestor line can be iterated from obj->lastProp when
 * filling in a JSIdArray from back to front.  This parent link also helps the
 * GC to sweep properties iteratively.
 *
 * What if a property Y is deleted from a scope?  If Y is the last property in
 * the scope, we simply adjust the scope's lastProp member after we remove the
 * scope's hash-table entry pointing at that property node.  The parent link
 * mentioned in the for..in sidebar above makes this adjustment O(1).  But if
 * Y comes between X and Z in the scope, then we might have to "fork" the tree
 * at X, leaving X->Y->Z in case other scopes have those properties added in
 * that order; and to finish the fork, we'd add a node labeled Z with the path
 * X->Z, if it doesn't exist.  This could lead to lots of extra nodes, and to
 * O(n^2) growth when deleting lots of properties.
 *
 * Rather, for O(1) growth all around, we should share the path X->Y->Z among
 * scopes having those three properties added in that order, and among scopes
 * having only X->Z where Y was deleted.  All such scopes have a lastProp that
 * points to the Z child of Y.  But a scope in which Y was deleted does not
 * have a table entry for Y, and when iterating that scope by traversing the
 * ancestor line from Z, we will have to test for a table entry for each node,
 * skipping nodes that lack entries.
 *
 * What if we add Y again?  X->Y->Z->Y is wrong and we'll enumerate Y twice.
 * Therefore we must fork in such a case if not earlier, or do something else.
 * We used to fork on the theory that set after delete is rare, but the Web is
 * a harsh mistress, and we now convert the scope to a "dictionary" on first
 * delete, to avoid O(n^2) growth in the property tree.
 *
 * Is the property tree worth it compared to property storage in each table's
 * entries?  To decide, we must find the relation <> between the words used
 * with a property tree and the words required without a tree.
 *
 * Model all scopes as one super-scope of capacity T entries (T a power of 2).
 * Let alpha be the load factor of this double hash-table.  With the property
 * tree, each entry in the table is a word-sized pointer to a node that can be
 * shared by many scopes.  But all such pointers are overhead compared to the
 * situation without the property tree, where the table stores property nodes
 * directly, as entries each of size S words.  With the property tree, we need
 * L=2 extra words per node for siblings and kids pointers.  Without the tree,
 * (1-alpha)*S*T words are wasted on free or removed sentinel-entries required
 * by double hashing.
 *
 * Therefore,
 *
 *      (property tree)                 <> (no property tree)
 *      N*(S+L) + T                     <> S*T
 *      N*(S+L) + T                     <> P*S + (1-alpha)*S*T
 *      N*(S+L) + alpha*T + (1-alpha)*T <> P*S + (1-alpha)*S*T
 *
 * Note that P is alpha*T by definition, so
 *
 *      N*(S+L) + P + (1-alpha)*T <> P*S + (1-alpha)*S*T
 *      N*(S+L)                   <> P*S - P + (1-alpha)*S*T - (1-alpha)*T
 *      N*(S+L)                   <> (P + (1-alpha)*T) * (S-1)
 *      N*(S+L)                   <> (P + (1-alpha)*P/alpha) * (S-1)
 *      N*(S+L)                   <> P * (1/alpha) * (S-1)
 *
 * Let N = P*beta for a compression ratio beta, beta <= 1:
 *
 *      P*beta*(S+L) <> P * (1/alpha) * (S-1)
 *      beta*(S+L)   <> (S-1)/alpha
 *      beta         <> (S-1)/((S+L)*alpha)
 *
 * For S = 6 (32-bit architectures) and L = 2, the property tree wins iff
 *
 *      beta < 5/(8*alpha)
 *
 * We ensure that alpha <= .75, so the property tree wins if beta < .83_.  An
 * average beta from recent Mozilla browser startups was around .6.
 *
 * Can we reduce L?  Observe that the property tree degenerates into a list of
 * lists if at most one property Y follows X in all scopes.  In or near such a
 * case, we waste a word on the right-sibling link outside of the root ply of
 * the tree.  Note also that the root ply tends to be large, so O(n^2) growth
 * searching it is likely, indicating the need for hashing.
 *
 * If only K out of N nodes in the property tree have more than one child, we
 * could eliminate the sibling link and overlay a children list or hash-table
 * pointer on the leftmost-child link (which would then be either null or an
 * only-child link; the overlay could be tagged in the low bit of the pointer,
 * or flagged elsewhere in the property tree node, although such a flag must
 * not be considered when comparing node labels during tree search).
 *
 * For such a system, L = 1 + (K * averageChildrenTableSize) / N instead of 2.
 * If K << N, L approaches 1 and the property tree wins if beta < .95.
 *
 * We observe that fan-out below the root ply of the property tree appears to
 * have extremely low degree (see the MeterPropertyTree code that histograms
 * child-counts in jsscope.c), so instead of a hash-table we use a linked list
 * of child node pointer arrays ("kid chunks").  The details are isolated in
 * jspropertytree.h/.cpp; others must treat js::Shape.kids as opaque.
 *
 * One final twist (can you stand it?): the vast majority (~95% or more) of
 * scopes are looked up fewer than three times;  in these cases, initializing
 * scope->table isn't worth it.  So instead of always allocating scope->table,
 * we leave it null while initializing all the other scope members as if it
 * were non-null and minimal-length.  Until a scope is searched
 * LINEAR_SEARCHES_MAX times, we use linear search from obj->lastProp to find a
 * given id, and save on the time and space overhead of creating a hash table.
 * Also, we don't create tables for property tree Shapes that have shape
 * lineages smaller than MIN_ENTRIES.
 */

namespace js {

/* Limit on the number of slotful properties in an object. */
static const uint32 SHAPE_INVALID_SLOT = JS_BIT(24) - 1;
static const uint32 SHAPE_MAXIMUM_SLOT = JS_BIT(24) - 2;

/*
 * Shapes use multiplicative hashing, _a la_ jsdhash.[ch], but specialized to
 * minimize footprint.
 */
struct PropertyTable {
    static const uint32 MIN_ENTRIES         = 7;
    static const uint32 MIN_SIZE_LOG2       = 4;
    static const uint32 MIN_SIZE            = JS_BIT(MIN_SIZE_LOG2);

    int             hashShift;          /* multiplicative hash shift */

    uint32          entryCount;         /* number of entries in table */
    uint32          removedCount;       /* removed entry sentinels in table */
    uint32          freelist;           /* SHAPE_INVALID_SLOT or head of slot
                                           freelist in owning dictionary-mode
                                           object */
    js::Shape       **entries;          /* table of ptrs to shared tree nodes */

    PropertyTable(uint32 nentries)
      : hashShift(JS_DHASH_BITS - MIN_SIZE_LOG2),
        entryCount(nentries),
        removedCount(0),
        freelist(SHAPE_INVALID_SLOT)
    {
        /* NB: entries is set by init, which must be called. */
    }

    ~PropertyTable() {
        js::UnwantedForeground::free_(entries);
    }

    /* By definition, hashShift = JS_DHASH_BITS - log2(capacity). */
    uint32 capacity() const { return JS_BIT(JS_DHASH_BITS - hashShift); }

    /* Computes the size of the entries array for a given capacity. */
    static size_t sizeOfEntries(size_t cap) { return cap * sizeof(Shape *); }

    /*
     * This counts the PropertyTable object itself (which must be
     * heap-allocated) and its |entries| array.
     */
    size_t sizeOfIncludingThis(JSMallocSizeOfFun mallocSizeOf) const {
        return mallocSizeOf(this, sizeof(PropertyTable)) +
               mallocSizeOf(entries, sizeOfEntries(capacity()));
    }

    /* Whether we need to grow.  We want to do this if the load factor is >= 0.75 */
    bool needsToGrow() const {
        uint32 size = capacity();
        return entryCount + removedCount >= size - (size >> 2);
    }

    /*
     * Try to grow the table.  On failure, reports out of memory on cx
     * and returns false.  This will make any extant pointers into the
     * table invalid.  Don't call this unless needsToGrow() is true.
     */
    bool grow(JSContext *cx);

    /*
     * NB: init and change are fallible but do not report OOM, so callers can
     * cope or ignore. They do however use JSRuntime's calloc_ method in order
     * to update the malloc counter on success.
     */
    bool            init(JSRuntime *rt, js::Shape *lastProp);
    bool            change(int log2Delta, JSContext *cx);
    js::Shape       **search(jsid id, bool adding);
};

} /* namespace js */

struct JSObject;

namespace js {

class PropertyTree;

/*
 * Reuse the API-only JSPROP_INDEX attribute to mean shadowability.
 */
#define JSPROP_SHADOWABLE       JSPROP_INDEX

/*
 * Shapes encode information about both a property lineage *and* a particular
 * property. This information is split across the Shape and the BaseShape
 * at shape->base(). Both Shape and BaseShape can be either owned or unowned
 * by, respectively, the Object or Shape referring to them.
 *
 * Owned Shapes are used in dictionary objects, and form a doubly linked list
 * whose entries are all owned by that dictionary. Unowned Shapes are all in
 * the property tree.
 *
 * Owned BaseShapes are used for shapes which have property tables, including
 * the last properties in all dictionaries. Unowned BaseShapes compactly store
 * information common to many shapes. In a given compartment there is a single
 * BaseShape for each combination of BaseShape information. This information
 * is cloned in owned BaseShapes so that information can be quickly looked up
 * for a given object or shape without regard to whether the base shape is
 * owned or not.
 *
 * All combinations of owned/unowned Shapes/BaseShapes are possible:
 *
 * Owned Shape, Owned BaseShape:
 *
 *     Last property in a dictionary object. The BaseShape is transferred from
 *     property to property as the object's last property changes.
 *
 * Owned Shape, Unowned BaseShape:
 *
 *     Property in a dictionary object other than the last one.
 *
 * Unowned Shape, Owned BaseShape:
 *
 *     Property in the property tree which has a property table.
 *
 * Unowned Shape, Unowned BaseShape:
 *
 *     Property in the property tree which does not have a property table.
 *
 * BaseShapes additionally encode some information about the referring object
 * itself. This includes the object's class, parent and various flags that may
 * be set for the object. Except for the class, this information is mutable and
 * may change when the object has an established property lineage. On such
 * changes the entire property lineage is not updated, but rather only the
 * last property (and its base shape). This works because only the object's
 * last property is used to query information about the object. Care must be
 * taken to call JSObject::canRemoveLastProperty when unwinding an object to
 * an earlier property, however.
 */

class UnownedBaseShape;

class BaseShape : public js::gc::Cell
{
  public:
    friend struct Shape;
    friend struct BaseShapeEntry;

    enum Flag {
        /* Owned by the referring shape. */
        OWNED_SHAPE        = 0x1,

        /* getterObj/setterObj are active in unions below. */
        HAS_GETTER_OBJECT  = 0x2,
        HAS_SETTER_OBJECT  = 0x4,

        /*
         * Flags set which describe the referring object. Once set these cannot
         * be unset, and are transferred from shape to shape as the object's
         * last property changes.
         */

        EXTENSIBLE_PARENTS =    0x8,
        DELEGATE           =   0x10,
        SYSTEM             =   0x20,
        NOT_EXTENSIBLE     =   0x40,
        INDEXED            =   0x80,
        BOUND_FUNCTION     =  0x100,
        VAROBJ             =  0x200,
        WATCHED            =  0x400,
        ITERATED_SINGLETON =  0x800,
        NEW_TYPE_UNKNOWN   = 0x1000,
        UNCACHEABLE_PROTO  = 0x2000,

        OBJECT_FLAG_MASK   = 0x3ff8
    };

  private:
    Class               *clasp;         /* Class of referring object. */
    HeapPtrObject       parent;         /* Parent of referring object. */
    uint32              flags;          /* Vector of above flags. */
    uint32              slotSpan_;      /* Object slot span for BaseShapes at
                                         * dictionary last properties. */

    union {
        js::PropertyOp  rawGetter;      /* getter hook for shape */
        JSObject        *getterObj;     /* user-defined callable "get" object or
                                           null if shape->hasGetterValue() */
    };

    union {
        js::StrictPropertyOp rawSetter; /* setter hook for shape */
        JSObject        *setterObj;     /* user-defined callable "set" object or
                                           null if shape->hasSetterValue() */
    };

    /* For owned BaseShapes, the canonical unowned BaseShape. */
    HeapPtr<UnownedBaseShape> unowned_;

    /* For owned BaseShapes, the shape's property table. */
    PropertyTable       *table_;

  public:
    void finalize(JSContext *cx, bool background);

    inline BaseShape(Class *clasp, JSObject *parent, uint32 objectFlags);
    inline BaseShape(Class *clasp, JSObject *parent, uint32 objectFlags,
                     uint8 attrs, PropertyOp rawGetter, StrictPropertyOp rawSetter);

    bool isOwned() const { return !!(flags & OWNED_SHAPE); }

    inline bool matchesGetterSetter(PropertyOp rawGetter,
                                    StrictPropertyOp rawSetter) const;

    inline void adoptUnowned(UnownedBaseShape *other);
    inline void setOwned(UnownedBaseShape *unowned);

    inline void setParent(JSObject *obj);
    JSObject *getObjectParent() { return parent; }

    void setObjectFlag(Flag flag) { JS_ASSERT(!(flag & ~OBJECT_FLAG_MASK)); flags |= flag; }

    bool hasGetterObject() const { return !!(flags & HAS_GETTER_OBJECT); }
    JSObject *getterObject() const { JS_ASSERT(hasGetterObject()); return getterObj; }

    bool hasSetterObject() const { return !!(flags & HAS_SETTER_OBJECT); }
    JSObject *setterObject() const { JS_ASSERT(hasSetterObject()); return setterObj; }

    bool hasTable() const { JS_ASSERT_IF(table_, isOwned()); return table_ != NULL; }
    PropertyTable &table() const { JS_ASSERT(table_ && isOwned()); return *table_; }
    void setTable(PropertyTable *table) { JS_ASSERT(isOwned()); table_ = table; }

    uint32 slotSpan() const { JS_ASSERT(isOwned()); return slotSpan_; }
    void setSlotSpan(uint32 slotSpan) { JS_ASSERT(isOwned()); slotSpan_ = slotSpan; }

    /* Lookup base shapes from the compartment's baseShapes table. */
    static UnownedBaseShape *getUnowned(JSContext *cx, const BaseShape &base);

    /* Get the canonical base shape. */
    inline UnownedBaseShape *unowned();

    /* Get the canonical base shape for an owned one. */
    inline UnownedBaseShape *baseUnowned();

    /* Get the canonical base shape for an unowned one (i.e. identity). */
    inline UnownedBaseShape *toUnowned();

    /* For JIT usage */
    static inline size_t offsetOfClass() { return offsetof(BaseShape, clasp); }
    static inline size_t offsetOfParent() { return offsetof(BaseShape, parent); }
    static inline size_t offsetOfFlags() { return offsetof(BaseShape, flags); }

    static inline void writeBarrierPre(BaseShape *shape);
    static inline void writeBarrierPost(BaseShape *shape, void *addr);
    static inline void readBarrier(BaseShape *shape);

  private:
    static void staticAsserts() {
        JS_STATIC_ASSERT(offsetof(BaseShape, clasp) == offsetof(js::shadow::BaseShape, clasp));
    }
};

class UnownedBaseShape : public BaseShape {};

UnownedBaseShape *
BaseShape::unowned()
{
    return isOwned() ? baseUnowned() : toUnowned();
}

UnownedBaseShape *
BaseShape::toUnowned()
{
    JS_ASSERT(!isOwned() && !unowned_); return static_cast<UnownedBaseShape *>(this);
}

UnownedBaseShape *
BaseShape::baseUnowned()
{
    JS_ASSERT(isOwned() && unowned_); return unowned_;
}

/* Entries for the per-compartment baseShapes set of unowned base shapes. */
struct BaseShapeEntry
{
    typedef const BaseShape *Lookup;

    static inline HashNumber hash(const BaseShape *base);
    static inline bool match(UnownedBaseShape *key, const BaseShape *lookup);
};
typedef HashSet<UnownedBaseShape *, BaseShapeEntry, SystemAllocPolicy> BaseShapeSet;

struct Shape : public js::gc::Cell
{
    friend struct ::JSObject;
    friend struct ::JSFunction;
    friend class js::PropertyTree;
    friend class js::Bindings;
    friend bool IsShapeAboutToBeFinalized(JSContext *cx, const js::Shape *shape);

  protected:
    HeapPtrBaseShape    base_;
    HeapId              propid_;

    JS_ENUM_HEADER(SlotInfo, uint32)
    {
        /* Number of fixed slots in objects with this shape. */
        FIXED_SLOTS_MAX        = 0x1f,
        FIXED_SLOTS_SHIFT      = 27,
        FIXED_SLOTS_MASK       = FIXED_SLOTS_MAX << FIXED_SLOTS_SHIFT,

        /* 
         * numLinearSearches starts at zero and is incremented initially on
         * search() calls. Once numLinearSearches reaches LINEAR_SEARCHES_MAX,
         * the table is created on the next search() call. The table can also
         * be created when hashifying for dictionary mode.
         */
        LINEAR_SEARCHES_MAX    = 0x7,
        LINEAR_SEARCHES_SHIFT  = 24,
        LINEAR_SEARCHES_MASK   = LINEAR_SEARCHES_MAX << LINEAR_SEARCHES_SHIFT,

        /*
         * Mask to get the index in object slots for shapes which hasSlot().
         * For !hasSlot() shapes in the property tree with a parent, stores the
         * parent's slot index (which may be invalid), and invalid for all
         * other shapes.
         */
        SLOT_MASK              = JS_BIT(24) - 1
    } JS_ENUM_FOOTER(SlotInfo);

    uint32              slotInfo;       /* mask of above info */
    uint8               attrs;          /* attributes, see jsapi.h JSPROP_* */
    uint8               flags;          /* flags, see below for defines */
    int16               shortid_;       /* tinyid, or local arg/var index */

    HeapPtrShape        parent;        /* parent node, reverse for..in order */
    /* kids is valid when !inDictionary(), listp is valid when inDictionary(). */
    union {
        KidsPointer kids;       /* null, single child, or a tagged ptr
                                   to many-kids data structure */
        HeapPtrShape *listp;    /* dictionary list starting at lastProp
                                   has a double-indirect back pointer,
                                   either to shape->parent if not last,
                                   else to obj->lastProp */
    };

    static inline Shape **search(JSContext *cx, HeapPtrShape *pstart, jsid id,
                                 bool adding = false);
    static js::Shape *newDictionaryList(JSContext *cx, HeapPtrShape *listp);

    inline void removeFromDictionary(JSObject *obj);
    inline void insertIntoDictionary(HeapPtrShape *dictp);

    inline void initDictionaryShape(const Shape &child, HeapPtrShape *dictp);

    Shape *getChildBinding(JSContext *cx, const Shape &child, HeapPtrShape *lastBinding);

    /* Replace the base shape of the last shape in a non-dictionary lineage with base. */
    static bool replaceLastProperty(JSContext *cx, const BaseShape &base, JSObject *proto, HeapPtrShape *lastp);

    bool hashify(JSContext *cx);
    void handoffTableTo(Shape *newShape);

    inline void setParent(js::Shape *p);

    bool ensureOwnBaseShape(JSContext *cx) {
        if (base()->isOwned())
            return true;
        return makeOwnBaseShape(cx);
    }

    bool makeOwnBaseShape(JSContext *cx);

  public:
    bool hasTable() const { return base()->hasTable(); }
    js::PropertyTable &table() const { return base()->table(); }

<<<<<<< HEAD
    size_t sizeOfPropertyTable(JSUsableSizeFun usf) const {
        return hasTable() ? table().sizeOf(usf) : 0;
=======
    size_t sizeOfPropertyTableIncludingThis(JSMallocSizeOfFun mallocSizeOf) const {
        return hasTable() ? getTable()->sizeOfIncludingThis(mallocSizeOf) : 0;
>>>>>>> 165a6cd7
    }

    size_t sizeOfKidsIncludingThis(JSMallocSizeOfFun mallocSizeOf) const {
        JS_ASSERT(!inDictionary());
        return kids.isHash()
             ? kids.toHash()->sizeOfIncludingThis(mallocSizeOf)
             : 0;
    }

    bool isNative() const {
        JS_ASSERT(!(flags & NON_NATIVE) == getObjectClass()->isNative());
        return !(flags & NON_NATIVE);
    }

    const js::Shape *previous() const {
        return parent;
    }

    class Range {
      protected:
        friend struct Shape;

        const Shape *cursor;
        const Shape *end;

      public:
        Range(const Shape *shape) : cursor(shape) { }

        bool empty() const {
            return cursor->isEmptyShape();
        }

        const Shape &front() const {
            JS_ASSERT(!empty());
            return *cursor;
        }

        void popFront() {
            JS_ASSERT(!empty());
            cursor = cursor->parent;
        }
    };

    Range all() const {
        return Range(this);
    }

    Class *getObjectClass() const { return base()->clasp; }
    JSObject *getObjectParent() const { return base()->parent; }

    static bool setObjectParent(JSContext *cx, JSObject *obj, JSObject *proto, HeapPtrShape *listp);
    static bool setObjectFlag(JSContext *cx, BaseShape::Flag flag, JSObject *proto, HeapPtrShape *listp);

    uint32 getObjectFlags() const { return base()->flags & BaseShape::OBJECT_FLAG_MASK; }
    bool hasObjectFlag(BaseShape::Flag flag) const {
        JS_ASSERT(!(flag & ~BaseShape::OBJECT_FLAG_MASK));
        return !!(base()->flags & flag);
    }

  protected:
    /*
     * Implementation-private bits stored in shape->flags. See public: enum {}
     * flags further below, which were allocated FCFS over time, so interleave
     * with these bits.
     */
    enum {
        /* Property is placeholder for a non-native class. */
        NON_NATIVE      = 0x01,

        /* Property stored in per-object dictionary, not shared property tree. */
        IN_DICTIONARY   = 0x02,

        UNUSED_BITS     = 0x3C
    };

    Shape(BaseShape *base, jsid id, uint32 slot, uint32 nfixed, uintN attrs, uintN flags, intN shortid);

    /* Get a shape identical to this one, without parent/kids information. */
    Shape(const Shape *other);

    /* Used by EmptyShape (see jsscopeinlines.h). */
    Shape(BaseShape *base, uint32 nfixed);

    /* Copy constructor disabled, to avoid misuse of the above form. */
    Shape(const Shape &other);

    /*
     * Whether this shape has a valid slot value. This may be true even if
     * !hasSlot() (see SlotInfo comment above), and may be false even if
     * hasSlot() if the shape is being constructed and has not had a slot
     * assigned yet. After construction, hasSlot() implies !hasMissingSlot().
     */
    bool hasMissingSlot() const { return maybeSlot() == SHAPE_INVALID_SLOT; }

  public:
    /* Public bits stored in shape->flags. */
    enum {
        HAS_SHORTID     = 0x40,
        METHOD          = 0x80,
        PUBLIC_FLAGS    = HAS_SHORTID | METHOD
    };

    bool inDictionary() const   { return (flags & IN_DICTIONARY) != 0; }
    uintN getFlags() const  { return flags & PUBLIC_FLAGS; }
    bool hasShortID() const { return (flags & HAS_SHORTID) != 0; }

    /*
     * A shape has a method barrier when some compiler-created "null closure"
     * function objects (functions that do not use lexical bindings above their
     * scope, only free variable names) that have a correct JSSLOT_PARENT value
     * thanks to the COMPILE_N_GO optimization are stored in objects without
     * cloning.
     *
     * The de-facto standard JS language requires each evaluation of such a
     * closure to result in a unique (according to === and observable effects)
     * function object. When storing a function to a property, we use method
     * shapes to speculate that these effects will never be observed: the
     * property will only be used in calls, and f.callee will not be used
     * to get a handle on the object.
     *
     * If either a non-call use or callee access occurs, then the function is
     * cloned and the object is reshaped with a non-method property.
     *
     * Note that method shapes do not imply the object has a particular
     * uncloned function, just that the object has *some* uncloned function
     * in the shape's slot.
     */
    bool isMethod() const {
        JS_ASSERT_IF(flags & METHOD, !base()->rawGetter);
        return (flags & METHOD) != 0;
    }

    PropertyOp getter() const { return base()->rawGetter; }
    bool hasDefaultGetterOrIsMethod() const { return !base()->rawGetter; }
    bool hasDefaultGetter() const  { return !base()->rawGetter && !isMethod(); }
    PropertyOp getterOp() const { JS_ASSERT(!hasGetterValue()); return base()->rawGetter; }
    JSObject *getterObject() const { JS_ASSERT(hasGetterValue()); return base()->getterObj; }

    // Per ES5, decode null getterObj as the undefined value, which encodes as null.
    Value getterValue() const {
        JS_ASSERT(hasGetterValue());
        return base()->getterObj ? js::ObjectValue(*base()->getterObj) : js::UndefinedValue();
    }

    Value getterOrUndefined() const {
        return (hasGetterValue() && base()->getterObj)
               ? ObjectValue(*base()->getterObj)
               : UndefinedValue();
    }

    StrictPropertyOp setter() const { return base()->rawSetter; }
    bool hasDefaultSetter() const  { return !base()->rawSetter; }
    StrictPropertyOp setterOp() const { JS_ASSERT(!hasSetterValue()); return base()->rawSetter; }
    JSObject *setterObject() const { JS_ASSERT(hasSetterValue()); return base()->setterObj; }

    // Per ES5, decode null setterObj as the undefined value, which encodes as null.
    Value setterValue() const {
        JS_ASSERT(hasSetterValue());
        return base()->setterObj ? js::ObjectValue(*base()->setterObj) : js::UndefinedValue();
    }

    Value setterOrUndefined() const {
        return (hasSetterValue() && base()->setterObj)
               ? ObjectValue(*base()->setterObj)
               : UndefinedValue();
    }

    void update(js::PropertyOp getter, js::StrictPropertyOp setter, uint8 attrs);

    inline JSDHashNumber hash() const;
    inline bool matches(const js::Shape *p) const;
    inline bool matchesParamsAfterId(BaseShape *base,
                                     uint32 aslot, uintN aattrs, uintN aflags,
                                     intN ashortid) const;

    bool get(JSContext* cx, JSObject *receiver, JSObject *obj, JSObject *pobj, js::Value* vp) const;
    bool set(JSContext* cx, JSObject *obj, bool strict, js::Value* vp) const;

    BaseShape *base() const { return base_; }

    bool hasSlot() const { return (attrs & JSPROP_SHARED) == 0; }
    uint32 slot() const { JS_ASSERT(hasSlot() && !hasMissingSlot()); return maybeSlot(); }
    uint32 maybeSlot() const { return slotInfo & SLOT_MASK; }

    bool isEmptyShape() const {
        JS_ASSERT_IF(JSID_IS_EMPTY(propid_), hasMissingSlot());
        return JSID_IS_EMPTY(propid_);
    }

    uint32 slotSpan() const {
        JS_ASSERT(!inDictionary());
        uint32 free = JSSLOT_FREE(getObjectClass());
        return hasMissingSlot() ? free : Max(free, maybeSlot() + 1);
    }

    void setSlot(uint32 slot) {
        JS_ASSERT(slot <= SHAPE_INVALID_SLOT);
        slotInfo = slotInfo & ~SLOT_MASK;
        slotInfo = slotInfo | slot;
    }

    uint32 numFixedSlots() const {
        return (slotInfo >> FIXED_SLOTS_SHIFT);
    }

    void setNumFixedSlots(uint32 nfixed) {
        JS_ASSERT(nfixed < FIXED_SLOTS_MAX);
        slotInfo = slotInfo & ~FIXED_SLOTS_MASK;
        slotInfo = slotInfo | (nfixed << FIXED_SLOTS_SHIFT);
    }

    uint32 numLinearSearches() const {
        return (slotInfo & LINEAR_SEARCHES_MASK) >> LINEAR_SEARCHES_SHIFT;
    }

    void incrementNumLinearSearches() {
        uint32 count = numLinearSearches();
        JS_ASSERT(count < LINEAR_SEARCHES_MAX);
        slotInfo = slotInfo & ~LINEAR_SEARCHES_MASK;
        slotInfo = slotInfo | ((count + 1) << LINEAR_SEARCHES_SHIFT);
    }

    jsid propid() const { JS_ASSERT(!isEmptyShape()); return maybePropid(); }
    jsid maybePropid() const { JS_ASSERT(!JSID_IS_VOID(propid_)); return propid_; }

    int16 shortid() const { JS_ASSERT(hasShortID()); return maybeShortid(); }
    int16 maybeShortid() const { return shortid_; }

    /*
     * If SHORTID is set in shape->flags, we use shape->shortid rather
     * than id when calling shape's getter or setter.
     */
    jsid getUserId() const {
        return hasShortID() ? INT_TO_JSID(shortid()) : propid();
    }

    uint8 attributes() const { return attrs; }
    bool configurable() const { return (attrs & JSPROP_PERMANENT) == 0; }
    bool enumerable() const { return (attrs & JSPROP_ENUMERATE) != 0; }
    bool writable() const {
        // JS_ASSERT(isDataDescriptor());
        return (attrs & JSPROP_READONLY) == 0;
    }
    bool hasGetterValue() const { return attrs & JSPROP_GETTER; }
    bool hasSetterValue() const { return attrs & JSPROP_SETTER; }

    bool isDataDescriptor() const {
        return (attrs & (JSPROP_SETTER | JSPROP_GETTER)) == 0;
    }
    bool isAccessorDescriptor() const {
        return (attrs & (JSPROP_SETTER | JSPROP_GETTER)) != 0;
    }

    /*
     * For ES5 compatibility, we allow properties with PropertyOp-flavored
     * setters to be shadowed when set. The "own" property thereby created in
     * the directly referenced object will have the same getter and setter as
     * the prototype property. See bug 552432.
     */
    bool shadowable() const {
        JS_ASSERT_IF(isDataDescriptor(), writable());
        return hasSlot() || (attrs & JSPROP_SHADOWABLE);
    }

    /*
     * Sometimes call objects and run-time block objects need unique shapes, but
     * sometimes they don't.
     *
     * Property cache entries only record the shapes of the first and last
     * objects along the search path, so if the search traverses more than those
     * two objects, then those first and last shapes must determine the shapes
     * of everything else along the path. The js_PurgeScopeChain stuff takes
     * care of making this work, but that suffices only because we require that
     * start points with the same shape have the same successor object in the
     * search path --- a cache hit means the starting shapes were equal, which
     * means the seach path tail (everything but the first object in the path)
     * was shared, which in turn means the effects of a purge will be seen by
     * all affected starting search points.
     *
     * For call and run-time block objects, the "successor object" is the scope
     * chain parent. Unlike prototype objects (of which there are usually few),
     * scope chain parents are created frequently (possibly on every call), so
     * following the shape-implies-parent rule blindly would lead one to give
     * every call and block its own shape.
     *
     * In many cases, however, it's not actually necessary to give call and
     * block objects their own shapes, and we can do better. If the code will
     * always be used with the same global object, and none of the enclosing
     * call objects could have bindings added to them at runtime (by direct eval
     * calls or function statements), then we can use a fixed set of shapes for
     * those objects. You could think of the shapes in the functions' bindings
     * and compile-time blocks as uniquely identifying the global object(s) at
     * the end of the scope chain.
     *
     * (In fact, some JSScripts we do use against multiple global objects (see
     * bug 618497), and using the fixed shapes isn't sound there.)
     *
     * In deciding whether a call or block has any extensible parents, we
     * actually only need to consider enclosing calls; blocks are never
     * extensible, and the other sorts of objects that appear in the scope
     * chains ('with' blocks, say) are not CacheableNonGlobalScopes.
     *
     * If the hasExtensibleParents flag is set for the last property in a
     * script's bindings or a compiler-generated Block object, then created
     * Call or Block objects need unique shapes. If the flag is clear, then we
     * can use lastBinding's shape.
     */
    static bool setExtensibleParents(JSContext *cx, HeapPtrShape *listp);
    bool extensibleParents() const { return !!(base()->flags & BaseShape::EXTENSIBLE_PARENTS); }

    uint32 entryCount() const {
        if (hasTable())
            return table().entryCount;

        const js::Shape *shape = this;
        uint32 count = 0;
        for (js::Shape::Range r = shape->all(); !r.empty(); r.popFront())
            ++count;
        return count;
    }

    bool isBigEnoughForAPropertyTable() const {
        JS_ASSERT(!hasTable());
        const js::Shape *shape = this;
        uint32 count = 0;
        for (js::Shape::Range r = shape->all(); !r.empty(); r.popFront()) {
            ++count;
            if (count >= PropertyTable::MIN_ENTRIES)
                return true;
        }
        return false;
    }

#ifdef DEBUG
    void dump(JSContext *cx, FILE *fp) const;
    void dumpSubtree(JSContext *cx, int level, FILE *fp) const;
#endif

    void finalize(JSContext *cx, bool background);
    void removeChild(js::Shape *child);

    static inline void writeBarrierPre(const Shape *shape);
    static inline void writeBarrierPost(const Shape *shape, void *addr);

    /*
     * All weak references need a read barrier for incremental GC. This getter
     * method implements the read barrier. It's used to obtain initial shapes
     * from the compartment.
     */
    static inline void readBarrier(const Shape *shape);

    /* For JIT usage */
    static inline size_t offsetOfBase() { return offsetof(Shape, base_); }

  private:
    static void staticAsserts() {
        JS_STATIC_ASSERT(offsetof(Shape, base_) == offsetof(js::shadow::Shape, base));
        JS_STATIC_ASSERT(offsetof(Shape, slotInfo) == offsetof(js::shadow::Shape, slotInfo));
        JS_STATIC_ASSERT(FIXED_SLOTS_SHIFT == js::shadow::Shape::FIXED_SLOTS_SHIFT);
    }
};

struct EmptyShape : public js::Shape
{
    EmptyShape(BaseShape *base, uint32 nfixed);

    /*
     * Lookup an initial shape matching the given parameters, creating an empty
     * shape if none was found.
     */
    static Shape *getInitialShape(JSContext *cx, Class *clasp, JSObject *proto,
                                  JSObject *parent, gc::AllocKind kind, uint32 objectFlags = 0);

    /*
     * Reinsert an alternate initial shape, to be returned by future
     * getInitialShape calls, until the new shape becomes unreachable in a GC
     * and the table entry is purged.
     */
    static void insertInitialShape(JSContext *cx, Shape *shape, JSObject *proto);
};

/*
 * Entries for the per-compartment initialShapes set indexing initial shapes
 * for objects in the compartment and the associated types.
 */
struct InitialShapeEntry
{
    /*
     * Initial shape to give to the object. This is an empty shape, except for
     * certain classes (e.g. String, RegExp) which may add certain baked-in
     * properties.
     */
    js::Shape *shape;

    /*
     * Matching prototype for the entry. The shape of an object determines its
     * prototype, but the prototype cannot be determined from the shape itself.
     */
    JSObject *proto;

    /* State used to determine a match on an initial shape. */
    struct Lookup {
        Class *clasp;
        JSObject *proto;
        JSObject *parent;
        uint32 nfixed;
        uint32 baseFlags;
        Lookup(Class *clasp, JSObject *proto, JSObject *parent, uint32 nfixed, uint32 baseFlags)
            : clasp(clasp), proto(proto), parent(parent),
              nfixed(nfixed), baseFlags(baseFlags)
        {}
    };

    static inline HashNumber hash(const Lookup &lookup);
    static inline bool match(const InitialShapeEntry &key, const Lookup &lookup);
};
typedef HashSet<InitialShapeEntry, InitialShapeEntry, SystemAllocPolicy> InitialShapeSet;

} /* namespace js */

/* js::Shape pointer tag bit indicating a collision. */
#define SHAPE_COLLISION                 (jsuword(1))
#define SHAPE_REMOVED                   ((js::Shape *) SHAPE_COLLISION)

/* Macros to get and set shape pointer values and collision flags. */
#define SHAPE_IS_FREE(shape)            ((shape) == NULL)
#define SHAPE_IS_REMOVED(shape)         ((shape) == SHAPE_REMOVED)
#define SHAPE_IS_LIVE(shape)            ((shape) > SHAPE_REMOVED)
#define SHAPE_FLAG_COLLISION(spp,shape) (*(spp) = (js::Shape *)               \
                                         (jsuword(shape) | SHAPE_COLLISION))
#define SHAPE_HAD_COLLISION(shape)      (jsuword(shape) & SHAPE_COLLISION)
#define SHAPE_FETCH(spp)                SHAPE_CLEAR_COLLISION(*(spp))

#define SHAPE_CLEAR_COLLISION(shape)                                          \
    ((js::Shape *) (jsuword(shape) & ~SHAPE_COLLISION))

#define SHAPE_STORE_PRESERVING_COLLISION(spp, shape)                          \
    (*(spp) = (js::Shape *) (jsuword(shape) | SHAPE_HAD_COLLISION(*(spp))))

namespace js {

/*
 * The search succeeds if it finds a Shape with the given id.  There are two
 * success cases:
 * - If the Shape is the last in its shape lineage, we return |startp|, which
 *   is &obj->lastProp or something similar.
 * - Otherwise, we return &shape->parent, where |shape| is the successor to the
 *   found Shape.
 *
 * There is one failure case:  we return &emptyShape->parent, where
 * |emptyShape| is the EmptyShape at the start of the shape lineage.
 */
JS_ALWAYS_INLINE Shape **
Shape::search(JSContext *cx, HeapPtrShape *pstart, jsid id, bool adding)
{
    Shape *start = *pstart;
    if (start->hasTable())
        return start->table().search(id, adding);

    if (start->numLinearSearches() == LINEAR_SEARCHES_MAX) {
        if (start->isBigEnoughForAPropertyTable() && start->hashify(cx))
            return start->table().search(id, adding);
        /* 
         * No table built -- there weren't enough entries, or OOM occurred.
         * Don't increment numLinearSearches, to keep hasTable() false.
         */
        JS_ASSERT(!start->hasTable());
    } else {
        start->incrementNumLinearSearches();
    }

    /*
     * Not enough searches done so far to justify hashing: search linearly
     * from start.
     *
     * We don't use a Range here, or stop at null parent (the empty shape at
     * the end).  This avoids an extra load per iteration at the cost (if the
     * search fails) of an extra load and id test at the end.
     */
    HeapPtrShape *spp;
    for (spp = pstart; js::Shape *shape = *spp; spp = &shape->parent) {
        if (shape->maybePropid() == id)
            return spp->unsafeGet();
    }
    return spp->unsafeGet();
}

} // namespace js

#ifdef _MSC_VER
#pragma warning(pop)
#pragma warning(pop)
#endif

inline js::Class *
JSObject::getClass() const
{
    return lastProperty()->getObjectClass();
}

inline JSClass *
JSObject::getJSClass() const
{
    return Jsvalify(getClass());
}

inline bool
JSObject::hasClass(const js::Class *c) const
{
    return getClass() == c;
}

inline const js::ObjectOps *
JSObject::getOps() const
{
    return &getClass()->ops;
}

namespace JS {
    template<> class AnchorPermitted<js::Shape *> { };
    template<> class AnchorPermitted<const js::Shape *> { };
}

#endif /* jsscope_h___ */<|MERGE_RESOLUTION|>--- conflicted
+++ resolved
@@ -576,16 +576,11 @@
     bool hasTable() const { return base()->hasTable(); }
     js::PropertyTable &table() const { return base()->table(); }
 
-<<<<<<< HEAD
-    size_t sizeOfPropertyTable(JSUsableSizeFun usf) const {
-        return hasTable() ? table().sizeOf(usf) : 0;
-=======
-    size_t sizeOfPropertyTableIncludingThis(JSMallocSizeOfFun mallocSizeOf) const {
-        return hasTable() ? getTable()->sizeOfIncludingThis(mallocSizeOf) : 0;
->>>>>>> 165a6cd7
-    }
-
-    size_t sizeOfKidsIncludingThis(JSMallocSizeOfFun mallocSizeOf) const {
+    size_t sizeOfPropertyTable(JSMallocSizeOfFun mallocSizeOf) const {
+        return hasTable() ? table().sizeOfIncludingThis(mallocSizeOf) : 0;
+    }
+
+    size_t sizeOfKids(JSMallocSizeOfFun mallocSizeOf) const {
         JS_ASSERT(!inDictionary());
         return kids.isHash()
              ? kids.toHash()->sizeOfIncludingThis(mallocSizeOf)
