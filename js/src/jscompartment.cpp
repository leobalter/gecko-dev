--- conflicted
+++ resolved
@@ -81,19 +81,13 @@
 
 JSCompartment::~JSCompartment()
 {
-<<<<<<< HEAD
 #ifdef JS_ION
-    Foreground::delete_(ionCompartment_);
-#endif
-
-    Foreground::delete_(watchpointMap);
-    Foreground::delete_(scriptCountsMap);
-    Foreground::delete_(debugScriptMap);
-=======
+    js_delete(ionCompartment_);
+#endif
+
     js_delete(watchpointMap);
     js_delete(scriptCountsMap);
     js_delete(debugScriptMap);
->>>>>>> 247ae269
 }
 
 bool
