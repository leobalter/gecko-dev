--- conflicted
+++ resolved
@@ -205,14 +205,15 @@
 }
 
 void
-<<<<<<< HEAD
 MarkIonCode(JSTracer *trc, ion::IonCode *code, const char *name)
 {
     JS_ASSERT(trc);
     JS_ASSERT(code);
     JS_SET_TRACING_NAME(trc, name);
     Mark(trc, code);
-=======
+}
+
+void
 MarkTypeObject(JSTracer *trc, types::TypeObject *type, const char *name)
 {
     JS_ASSERT(trc);
@@ -234,7 +235,6 @@
         if (type->functionScript)
             js_TraceScript(trc, type->functionScript, NULL);
     }
->>>>>>> 2789fe6a
 }
 
 #if JS_HAS_XML_SUPPORT
@@ -404,15 +404,12 @@
         case JSTRACE_SHAPE:
             Mark(trc, reinterpret_cast<Shape *>(thing));
             break;
-<<<<<<< HEAD
-	case JSTRACE_IONCODE:
-	    Mark(trc, reinterpret_cast<ion::IonCode *>(thing));
-	    break;
-=======
         case JSTRACE_TYPE_OBJECT:
             Mark(trc, reinterpret_cast<types::TypeObject *>(thing));
             break;
->>>>>>> 2789fe6a
+        case JSTRACE_IONCODE:
+            Mark(trc, reinterpret_cast<ion::IonCode *>(thing));
+            break;	
 #if JS_HAS_XML_SUPPORT
         case JSTRACE_XML:
             Mark(trc, reinterpret_cast<JSXML *>(thing));
@@ -843,12 +840,6 @@
         goto restart;
 }
 
-<<<<<<< HEAD
-void
-MarkChildren(JSTracer *trc, ion::IonCode *code)
-{
-    code->trace(trc);
-=======
 static void
 ScanTypeObject(GCMarker *gcmarker, types::TypeObject *type)
 {
@@ -922,7 +913,12 @@
 
     if (type->functionScript)
         js_TraceScript(trc, type->functionScript, NULL);
->>>>>>> 2789fe6a
+}
+
+void
+MarkChildren(JSTracer *trc, ion::IonCode *code)
+{
+    code->trace(trc);
 }
 
 #ifdef JS_HAS_XML_SUPPORT
@@ -993,13 +989,12 @@
 	MarkChildren(trc, (js::Shape *)thing);
         break;
 
-<<<<<<< HEAD
       case JSTRACE_IONCODE:
         MarkChildren(trc, (js::ion::IonCode *)thing);
-=======
+        break;
+
       case JSTRACE_TYPE_OBJECT:
         MarkChildren(trc, (types::TypeObject *)thing);
->>>>>>> 2789fe6a
         break;
 
 #if JS_HAS_XML_SUPPORT
