/* -*- Mode: C++; tab-width: 8; indent-tabs-mode: nil; c-basic-offset: 4 -*-
 * vim: set ts=8 sw=4 et tw=99:
 *
 * ***** BEGIN LICENSE BLOCK *****
 * Version: MPL 1.1/GPL 2.0/LGPL 2.1
 *
 * The contents of this file are subject to the Mozilla Public License Version
 * 1.1 (the "License"); you may not use this file except in compliance with
 * the License. You may obtain a copy of the License at
 * http://www.mozilla.org/MPL/
 *
 * Software distributed under the License is distributed on an "AS IS" basis,
 * WITHOUT WARRANTY OF ANY KIND, either express or implied. See the License
 * for the specific language governing rights and limitations under the
 * License.
 *
 * The Original Code is Mozilla Communicator client code, released
 * March 31, 1998.
 *
 * The Initial Developer of the Original Code is
 * Netscape Communications Corporation.
 * Portions created by the Initial Developer are Copyright (C) 1998
 * the Initial Developer. All Rights Reserved.
 *
 * Contributor(s):
 *
 * Alternatively, the contents of this file may be used under the terms of
 * either of the GNU General Public License Version 2 or later (the "GPL"),
 * or the GNU Lesser General Public License Version 2.1 or later (the "LGPL"),
 * in which case the provisions of the GPL or the LGPL are applicable instead
 * of those above. If you wish to allow use of your version of this file only
 * under the terms of either the GPL or the LGPL, and not to allow others to
 * use your version of this file under the terms of the MPL, indicate your
 * decision by deleting the provisions above and replace them with the notice
 * and other provisions required by the GPL or the LGPL. If you do not delete
 * the provisions above, a recipient may use your version of this file under
 * the terms of any one of the MPL, the GPL or the LGPL.
 *
 * ***** END LICENSE BLOCK ***** */

/*
 * JS function support.
 */
#include <string.h>

#include "mozilla/Util.h"

#include "jstypes.h"
#include "jsutil.h"
#include "jsapi.h"
#include "jsarray.h"
#include "jsatom.h"
#include "jsbool.h"
#include "jscntxt.h"
#include "jsexn.h"
#include "jsfun.h"
#include "jsgc.h"
#include "jsgcmark.h"
#include "jsinterp.h"
#include "jslock.h"
#include "jsnum.h"
#include "jsobj.h"
#include "jsopcode.h"
#include "jspropertytree.h"
#include "jsproxy.h"
#include "jsscope.h"
#include "jsscript.h"
#include "jsstr.h"

#include "frontend/BytecodeCompiler.h"
#include "frontend/BytecodeEmitter.h"
#include "frontend/TokenStream.h"
#include "vm/Debugger.h"
#include "vm/MethodGuard.h"
#include "vm/ScopeObject.h"
#include "vm/Xdr.h"

#if JS_HAS_GENERATORS
# include "jsiter.h"
#endif

#ifdef JS_METHODJIT
#include "methodjit/MethodJIT.h"
#endif

#include "jsatominlines.h"
#include "jsfuninlines.h"
#include "jsinferinlines.h"
#include "jsobjinlines.h"
#include "jsscriptinlines.h"
#include "vm/ArgumentsObject-inl.h"
#include "vm/ScopeObject-inl.h"
#include "vm/Stack-inl.h"

using namespace mozilla;
using namespace js;
using namespace js::gc;
using namespace js::types;

static JSBool
fun_getProperty(JSContext *cx, JSObject *obj, jsid id, Value *vp)
{
    while (!obj->isFunction()) {
        obj = obj->getProto();
        if (!obj)
            return true;
    }
    JSFunction *fun = obj->toFunction();

    /*
     * Mark the function's script as uninlineable, to expand any of its
     * frames on the stack before we go looking for them. This allows the
     * below walk to only check each explicit frame rather than needing to
     * check any calls that were inlined.
     */
    if (fun->isInterpreted()) {
        fun->script()->uninlineable = true;
        MarkTypeObjectFlags(cx, fun, OBJECT_FLAG_UNINLINEABLE);
    }

    /* Set to early to null in case of error */
    vp->setNull();

    /* Find fun's top-most activation record. */
    StackIter iter(cx);
    for (; !iter.done(); ++iter) {
        if (!iter.isFunctionFrame() || iter.isEvalFrame())
            continue;
<<<<<<< HEAD
        Value callee = iter.calleev();
        if (callee.isNull())
            return false;
        if (&callee.toObject() == fun)
=======
        if (iter.callee().toFunction() == fun)
>>>>>>> 7cd13806
            break;
    }
    if (iter.done())
        return true;

<<<<<<< HEAD
    StackFrame *fp = NULL;
    if (iter.isScript())
        fp = iter.fp();
=======
    StackFrame *fp = iter.fp();
>>>>>>> 7cd13806

    if (JSID_IS_ATOM(id, cx->runtime->atomState.argumentsAtom)) {
        /* Warn if strict about f.arguments or equivalent unqualified uses. */
        if (!JS_ReportErrorFlagsAndNumber(cx, JSREPORT_WARNING | JSREPORT_STRICT, js_GetErrorMessage,
                                          NULL, JSMSG_DEPRECATED_USAGE, js_arguments_str)) {
            return false;
        }

<<<<<<< HEAD
        ArgumentsObject *argsobj;
        if (!fp) {
            JSObject &f = iter.callee();
            if (!&f)
                return false;
            // Currently we don't have a way to recover the number of actual
            // arguments from an Ion Frame.  This should be modified later with
            // the implementation of JSOP_ARGUMENTS (Bug 735406).
            argsobj = ArgumentsObject::createPoison(cx, f.toFunction()->nargs, f);
        } else {
            argsobj = ArgumentsObject::createUnexpected(cx, fp);
        }

=======
        ArgumentsObject *argsobj = ArgumentsObject::createUnexpected(cx, fp);
>>>>>>> 7cd13806
        if (!argsobj)
            return false;

        *vp = ObjectValue(*argsobj);
        return true;
    }

<<<<<<< HEAD
    StackIter prev(iter);
    ++prev;

=======
>>>>>>> 7cd13806
#ifdef JS_METHODJIT
    if (JSID_IS_ATOM(id, cx->runtime->atomState.callerAtom) && fp && fp->prev()) {
        /*
         * If the frame was called from within an inlined frame, mark the
         * innermost function as uninlineable to expand its frame and allow us
         * to recover its callee object.
         */
        JSInlinedSite *inlined;
        jsbytecode *prevpc = fp->prev()->pcQuadratic(cx->stack, fp, &inlined);
        if (inlined) {
            mjit::JITChunk *chunk = fp->prev()->jit()->chunk(prevpc);
            JSFunction *fun = chunk->inlineFrames()[inlined->inlineIndex].fun;
            fun->script()->uninlineable = true;
            MarkTypeObjectFlags(cx, fun, OBJECT_FLAG_UNINLINEABLE);
        }
    }
#endif

    if (JSID_IS_ATOM(id, cx->runtime->atomState.callerAtom)) {
<<<<<<< HEAD
        if (prev.done())
            return true;

        if (!prev.isFunctionFrame())
            return true;
        *vp = prev.calleev();

        if (!vp->isObject()) {
=======
        StackIter prev(iter);
        do {
            ++prev;
        } while (!prev.done() && prev.isImplicitNativeCall());

        if (prev.done() || !prev.isFunctionFrame()) {
>>>>>>> 7cd13806
            JS_ASSERT(vp->isNull());
            return false;
        }
<<<<<<< HEAD
=======
        *vp = prev.calleev();
>>>>>>> 7cd13806

        /* Censor the caller if it is from another compartment. */
        JSObject &caller = vp->toObject();
        if (caller.compartment() != cx->compartment) {
            vp->setNull();
        } else if (caller.isFunction()) {
            JSFunction *callerFun = caller.toFunction();
            if (callerFun->isInterpreted() && callerFun->inStrictMode()) {
                JS_ReportErrorFlagsAndNumber(cx, JSREPORT_ERROR, js_GetErrorMessage, NULL,
                                             JSMSG_CALLER_IS_STRICT);
                return false;
            }
        }

        return true;
    }

    JS_NOT_REACHED("fun_getProperty");
    return false;
}



/* NB: no sentinels at ends -- use ArrayLength to bound loops.
 * Properties censored into [[ThrowTypeError]] in strict mode. */
static const uint16_t poisonPillProps[] = {
    ATOM_OFFSET(arguments),
    ATOM_OFFSET(caller),
};

static JSBool
fun_enumerate(JSContext *cx, JSObject *obj)
{
    JS_ASSERT(obj->isFunction());

    RootObject root(cx, &obj);

    jsid id;
    bool found;

    if (!obj->isBoundFunction()) {
        id = ATOM_TO_JSID(cx->runtime->atomState.classPrototypeAtom);
        if (!obj->hasProperty(cx, id, &found, JSRESOLVE_QUALIFIED))
            return false;
    }

    id = ATOM_TO_JSID(cx->runtime->atomState.lengthAtom);
    if (!obj->hasProperty(cx, id, &found, JSRESOLVE_QUALIFIED))
        return false;
        
    id = ATOM_TO_JSID(cx->runtime->atomState.nameAtom);
    if (!obj->hasProperty(cx, id, &found, JSRESOLVE_QUALIFIED))
        return false;

    for (unsigned i = 0; i < ArrayLength(poisonPillProps); i++) {
        const uint16_t offset = poisonPillProps[i];
        id = ATOM_TO_JSID(OFFSET_TO_ATOM(cx->runtime, offset));
        if (!obj->hasProperty(cx, id, &found, JSRESOLVE_QUALIFIED))
            return false;
    }

    return true;
}

static JSObject *
ResolveInterpretedFunctionPrototype(JSContext *cx, HandleObject obj)
{
#ifdef DEBUG
    JSFunction *fun = obj->toFunction();
    JS_ASSERT(fun->isInterpreted());
    JS_ASSERT(!fun->isFunctionPrototype());
#endif

    /*
     * Assert that fun is not a compiler-created function object, which
     * must never leak to script or embedding code and then be mutated.
     * Also assert that obj is not bound, per the ES5 15.3.4.5 ref above.
     */
    JS_ASSERT(!IsInternalFunctionObject(obj));
    JS_ASSERT(!obj->isBoundFunction());

    /*
     * Make the prototype object an instance of Object with the same parent
     * as the function object itself.
     */
    JSObject *objProto = obj->global().getOrCreateObjectPrototype(cx);
    if (!objProto)
        return NULL;
    RootedVarObject proto(cx, NewObjectWithGivenProto(cx, &ObjectClass, objProto, NULL));
    if (!proto || !proto->setSingletonType(cx))
        return NULL;

    /*
     * Per ES5 15.3.5.2 a user-defined function's .prototype property is
     * initially non-configurable, non-enumerable, and writable.  Per ES5 13.2
     * the prototype's .constructor property is configurable, non-enumerable,
     * and writable.
     */
    if (!obj->defineProperty(cx, cx->runtime->atomState.classPrototypeAtom,
                             ObjectValue(*proto), JS_PropertyStub, JS_StrictPropertyStub,
                             JSPROP_PERMANENT) ||
        !proto->defineProperty(cx, cx->runtime->atomState.constructorAtom,
                               ObjectValue(*obj), JS_PropertyStub, JS_StrictPropertyStub, 0))
    {
       return NULL;
    }

    return proto;
}

static JSBool
fun_resolve(JSContext *cx, JSObject *obj, jsid id, unsigned flags,
            JSObject **objp)
{
    if (!JSID_IS_ATOM(id))
        return true;

    RootedVarFunction fun(cx);
    fun = obj->toFunction();

    if (JSID_IS_ATOM(id, cx->runtime->atomState.classPrototypeAtom)) {
        /*
         * Native or "built-in" functions do not have a .prototype property per
         * ECMA-262, or (Object.prototype, Function.prototype, etc.) have that
         * property created eagerly.
         *
         * ES5 15.3.4: the non-native function object named Function.prototype
         * does not have a .prototype property.
         *
         * ES5 15.3.4.5: bound functions don't have a prototype property. The
         * isNative() test covers this case because bound functions are native
         * functions by definition/construction.
         */
        if (fun->isNative() || fun->isFunctionPrototype())
            return true;

        if (!ResolveInterpretedFunctionPrototype(cx, fun))
            return false;
        *objp = fun;
        return true;
    }

    if (JSID_IS_ATOM(id, cx->runtime->atomState.lengthAtom) ||
        JSID_IS_ATOM(id, cx->runtime->atomState.nameAtom)) {
        JS_ASSERT(!IsInternalFunctionObject(obj));

        Value v;
        if (JSID_IS_ATOM(id, cx->runtime->atomState.lengthAtom))
            v.setInt32(fun->nargs);
        else
            v.setString(fun->atom ? fun->atom : cx->runtime->emptyString);
        
        if (!DefineNativeProperty(cx, fun, id, v, JS_PropertyStub, JS_StrictPropertyStub,
                                  JSPROP_PERMANENT | JSPROP_READONLY, 0, 0)) {
            return false;
        }
        *objp = fun;
        return true;
    }

    for (unsigned i = 0; i < ArrayLength(poisonPillProps); i++) {
        const uint16_t offset = poisonPillProps[i];

        if (JSID_IS_ATOM(id, OFFSET_TO_ATOM(cx->runtime, offset))) {
            JS_ASSERT(!IsInternalFunctionObject(fun));

            PropertyOp getter;
            StrictPropertyOp setter;
            unsigned attrs = JSPROP_PERMANENT;
            if (fun->isInterpreted() ? fun->inStrictMode() : fun->isBoundFunction()) {
                JSObject *throwTypeError = fun->global().getThrowTypeError();

                getter = CastAsPropertyOp(throwTypeError);
                setter = CastAsStrictPropertyOp(throwTypeError);
                attrs |= JSPROP_GETTER | JSPROP_SETTER;
            } else {
                getter = fun_getProperty;
                setter = JS_StrictPropertyStub;
            }

            if (!DefineNativeProperty(cx, fun, id, UndefinedValue(), getter, setter,
                                      attrs, 0, 0)) {
                return false;
            }
            *objp = fun;
            return true;
        }
    }

    return true;
}

template<XDRMode mode>
bool
js::XDRInterpretedFunction(XDRState<mode> *xdr, JSObject **objp, JSScript *parentScript)
{
    JSFunction *fun;
    JSAtom *atom;
    uint32_t firstword;           /* flag telling whether fun->atom is non-null,
                                   plus for fun->u.i.skipmin, fun->u.i.wrapper,
                                   and 14 bits reserved for future use */
    uint32_t flagsword;           /* word for argument count and fun->flags */

    JSContext *cx = xdr->cx();
    JSScript *script;
    if (mode == XDR_ENCODE) {
        fun = (*objp)->toFunction();
        if (!fun->isInterpreted()) {
            JSAutoByteString funNameBytes;
            if (const char *name = GetFunctionNameBytes(cx, fun, &funNameBytes)) {
                JS_ReportErrorNumber(cx, js_GetErrorMessage, NULL, JSMSG_NOT_SCRIPTED_FUNCTION,
                                     name);
            }
            return false;
        }
        firstword = !!fun->atom;
        flagsword = (fun->nargs << 16) | fun->flags;
        atom = fun->atom;
        script = fun->script();
    } else {
        RootedVarObject parent(cx, NULL);
        fun = js_NewFunction(cx, NULL, NULL, 0, JSFUN_INTERPRETED, parent, NULL);
        if (!fun)
            return false;
        if (!fun->clearParent(cx))
            return false;
        if (!fun->clearType(cx))
            return false;
        atom = NULL;
        script = NULL;
    }

    if (!xdr->codeUint32(&firstword))
        return false;
    if ((firstword & 1U) && !XDRAtom(xdr, &atom))
        return false;
    if (!xdr->codeUint32(&flagsword))
        return false;

    if (!XDRScript(xdr, &script, parentScript))
        return false;

    if (mode == XDR_DECODE) {
        fun->nargs = flagsword >> 16;
        JS_ASSERT((flagsword & JSFUN_KINDMASK) >= JSFUN_INTERPRETED);
        fun->flags = uint16_t(flagsword);
        fun->atom.init(atom);
        fun->initScript(script);
        if (!script->typeSetFunction(cx, fun))
            return false;
        JS_ASSERT(fun->nargs == fun->script()->bindings.numArgs());
        js_CallNewScriptHook(cx, fun->script(), fun);
        *objp = fun;
    }

    return true;
}

template bool
js::XDRInterpretedFunction(XDRState<XDR_ENCODE> *xdr, JSObject **objp, JSScript *parentScript);

template bool
js::XDRInterpretedFunction(XDRState<XDR_DECODE> *xdr, JSObject **objp, JSScript *parentScript);

/*
 * [[HasInstance]] internal method for Function objects: fetch the .prototype
 * property of its 'this' parameter, and walks the prototype chain of v (only
 * if v is an object) returning true if .prototype is found.
 */
static JSBool
fun_hasInstance(JSContext *cx, JSObject *obj, const Value *v, JSBool *bp)
{
    while (obj->isFunction()) {
        if (!obj->isBoundFunction())
            break;
        obj = obj->toFunction()->getBoundFunctionTarget();
    }

    Value pval;
    if (!obj->getProperty(cx, cx->runtime->atomState.classPrototypeAtom, &pval))
        return JS_FALSE;

    if (pval.isPrimitive()) {
        /*
         * Throw a runtime error if instanceof is called on a function that
         * has a non-object as its .prototype value.
         */
        js_ReportValueError(cx, JSMSG_BAD_PROTOTYPE, -1, ObjectValue(*obj), NULL);
        return JS_FALSE;
    }

    *bp = js_IsDelegate(cx, &pval.toObject(), *v);
    return JS_TRUE;
}

inline void
JSFunction::trace(JSTracer *trc)
{
    if (isExtended()) {
        MarkValueRange(trc, ArrayLength(toExtended()->extendedSlots),
                       toExtended()->extendedSlots, "nativeReserved");
    }

    if (atom)
        MarkString(trc, &atom, "atom");

    if (isInterpreted()) {
        if (u.i.script_)
            MarkScriptUnbarriered(trc, &u.i.script_, "script");
        if (u.i.env_)
            MarkObjectUnbarriered(trc, &u.i.env_, "fun_callscope");
    }
}

static void
fun_trace(JSTracer *trc, JSObject *obj)
{
    obj->toFunction()->trace(trc);
}

/*
 * Reserve two slots in all function objects for XPConnect.  Note that this
 * does not bloat every instance, only those on which reserved slots are set,
 * and those on which ad-hoc properties are defined.
 */
JS_FRIEND_DATA(Class) js::FunctionClass = {
    js_Function_str,
    JSCLASS_NEW_RESOLVE | JSCLASS_IMPLEMENTS_BARRIERS |
    JSCLASS_HAS_CACHED_PROTO(JSProto_Function),
    JS_PropertyStub,         /* addProperty */
    JS_PropertyStub,         /* delProperty */
    JS_PropertyStub,         /* getProperty */
    JS_StrictPropertyStub,   /* setProperty */
    fun_enumerate,
    (JSResolveOp)fun_resolve,
    JS_ConvertStub,
    NULL,                    /* finalize    */
    NULL,                    /* checkAccess */
    NULL,                    /* call        */
    NULL,                    /* construct   */
    fun_hasInstance,
    fun_trace
};

JSString *
fun_toStringHelper(JSContext *cx, JSObject *obj, unsigned indent)
{
    if (!obj->isFunction()) {
        if (IsFunctionProxy(obj))
            return Proxy::fun_toString(cx, obj, indent);
        JS_ReportErrorNumber(cx, js_GetErrorMessage, NULL,
                             JSMSG_INCOMPATIBLE_PROTO,
                             js_Function_str, js_toString_str,
                             "object");
        return NULL;
    }

    JSFunction *fun = obj->toFunction();
    if (!fun)
        return NULL;

    if (!indent && !cx->compartment->toSourceCache.empty()) {
        ToSourceCache::Ptr p = cx->compartment->toSourceCache.ref().lookup(fun);
        if (p)
            return p->value;
    }

    JSString *str = JS_DecompileFunction(cx, fun, indent);
    if (!str)
        return NULL;

    if (!indent) {
        Maybe<ToSourceCache> &lazy = cx->compartment->toSourceCache;

        if (lazy.empty()) {
            lazy.construct();
            if (!lazy.ref().init())
                return NULL;
        }

        if (!lazy.ref().put(fun, str))
            return NULL;
    }

    return str;
}

static JSBool
fun_toString(JSContext *cx, unsigned argc, Value *vp)
{
    JS_ASSERT(IsFunctionObject(vp[0]));
    uint32_t indent = 0;

    if (argc != 0 && !ToUint32(cx, vp[2], &indent))
        return false;

    JSObject *obj = ToObject(cx, &vp[1]);
    if (!obj)
        return false;

    JSString *str = fun_toStringHelper(cx, obj, indent);
    if (!str)
        return false;

    vp->setString(str);
    return true;
}

#if JS_HAS_TOSOURCE
static JSBool
fun_toSource(JSContext *cx, unsigned argc, Value *vp)
{
    JS_ASSERT(IsFunctionObject(vp[0]));

    JSObject *obj = ToObject(cx, &vp[1]);
    if (!obj)
        return false;

    JSString *str = fun_toStringHelper(cx, obj, JS_DONT_PRETTY_PRINT);
    if (!str)
        return false;

    vp->setString(str);
    return true;
}
#endif

JSBool
js_fun_call(JSContext *cx, unsigned argc, Value *vp)
{
    Value fval = vp[1];

    if (!js_IsCallable(fval)) {
        ReportIncompatibleMethod(cx, CallReceiverFromVp(vp), &FunctionClass);
        return false;
    }

    Value *argv = vp + 2;
    Value thisv;
    if (argc == 0) {
        thisv.setUndefined();
    } else {
        thisv = argv[0];

        argc--;
        argv++;
    }

    /* Allocate stack space for fval, obj, and the args. */
    InvokeArgsGuard args;
    if (!cx->stack.pushInvokeArgs(cx, argc, &args))
        return JS_FALSE;

    /* Push fval, thisv, and the args. */
    args.calleev() = fval;
    args.thisv() = thisv;
    PodCopy(args.array(), argv, argc);

    bool ok = Invoke(cx, args);
    *vp = args.rval();
    return ok;
}

/* ES5 15.3.4.3 */
JSBool
js_fun_apply(JSContext *cx, unsigned argc, Value *vp)
{
    /* Step 1. */
    Value fval = vp[1];
    if (!js_IsCallable(fval)) {
        ReportIncompatibleMethod(cx, CallReceiverFromVp(vp), &FunctionClass);
        return false;
    }

    /* Step 2. */
    if (argc < 2 || vp[3].isNullOrUndefined())
        return js_fun_call(cx, (argc > 0) ? 1 : 0, vp);

    InvokeArgsGuard args;
    if (vp[3].isMagic(JS_OPTIMIZED_ARGUMENTS)) {
        /*
         * Pretend we have been passed the 'arguments' object for the current
         * function and read actuals out of the frame.
         *
         * N.B. Changes here need to be propagated to stubs::SplatApplyArgs.
         */
        /* Steps 4-6. */
        unsigned length = cx->fp()->numActualArgs();
        JS_ASSERT(length <= StackSpace::ARGS_LENGTH_MAX);

        if (!cx->stack.pushInvokeArgs(cx, length, &args))
            return false;

        /* Push fval, obj, and aobj's elements as args. */
        args.calleev() = fval;
        args.thisv() = vp[2];

        /* Steps 7-8. */
        cx->fp()->forEachCanonicalActualArg(CopyTo(args.array()));
    } else {
        /* Step 3. */
        if (!vp[3].isObject()) {
            JS_ReportErrorNumber(cx, js_GetErrorMessage, NULL, JSMSG_BAD_APPLY_ARGS, js_apply_str);
            return false;
        }

        /*
         * Steps 4-5 (note erratum removing steps originally numbered 5 and 7 in
         * original version of ES5).
         */
        JSObject *aobj = &vp[3].toObject();
        uint32_t length;
        if (!js_GetLengthProperty(cx, aobj, &length))
            return false;

        /* Step 6. */
        if (length > StackSpace::ARGS_LENGTH_MAX) {
            JS_ReportErrorNumber(cx, js_GetErrorMessage, NULL, JSMSG_TOO_MANY_FUN_APPLY_ARGS);
            return false;
        }

        if (!cx->stack.pushInvokeArgs(cx, length, &args))
            return false;

        /* Push fval, obj, and aobj's elements as args. */
        args.calleev() = fval;
        args.thisv() = vp[2];

        /* Steps 7-8. */
        if (!GetElements(cx, aobj, length, args.array()))
            return false;
    }

    /* Step 9. */
    if (!Invoke(cx, args))
        return false;

    *vp = args.rval();
    return true;
}

namespace js {

JSBool
CallOrConstructBoundFunction(JSContext *cx, unsigned argc, Value *vp);

}

static const uint32_t JSSLOT_BOUND_FUNCTION_THIS       = 0;
static const uint32_t JSSLOT_BOUND_FUNCTION_ARGS_COUNT = 1;

static const uint32_t BOUND_FUNCTION_RESERVED_SLOTS = 2;

inline bool
JSFunction::initBoundFunction(JSContext *cx, const Value &thisArg,
                              const Value *args, unsigned argslen)
{
    JS_ASSERT(isFunction());

    /*
     * Convert to a dictionary to set the BOUND_FUNCTION flag and increase
     * the slot span to cover the arguments and additional slots for the 'this'
     * value and arguments count.
     */
    if (!toDictionaryMode(cx))
        return false;

    if (!setFlag(cx, BaseShape::BOUND_FUNCTION))
        return false;

    if (!setSlotSpan(cx, BOUND_FUNCTION_RESERVED_SLOTS + argslen))
        return false;

    setSlot(JSSLOT_BOUND_FUNCTION_THIS, thisArg);
    setSlot(JSSLOT_BOUND_FUNCTION_ARGS_COUNT, PrivateUint32Value(argslen));

    initSlotRange(BOUND_FUNCTION_RESERVED_SLOTS, args, argslen);

    return true;
}

inline JSObject *
JSFunction::getBoundFunctionTarget() const
{
    JS_ASSERT(isFunction());
    JS_ASSERT(isBoundFunction());

    /* Bound functions abuse |parent| to store their target function. */
    return getParent();
}

inline const js::Value &
JSFunction::getBoundFunctionThis() const
{
    JS_ASSERT(isFunction());
    JS_ASSERT(isBoundFunction());

    return getSlot(JSSLOT_BOUND_FUNCTION_THIS);
}

inline const js::Value &
JSFunction::getBoundFunctionArgument(unsigned which) const
{
    JS_ASSERT(isFunction());
    JS_ASSERT(isBoundFunction());
    JS_ASSERT(which < getBoundFunctionArgumentCount());

    return getSlot(BOUND_FUNCTION_RESERVED_SLOTS + which);
}

inline size_t
JSFunction::getBoundFunctionArgumentCount() const
{
    JS_ASSERT(isFunction());
    JS_ASSERT(isBoundFunction());

    return getSlot(JSSLOT_BOUND_FUNCTION_ARGS_COUNT).toPrivateUint32();
}

namespace js {

/* ES5 15.3.4.5.1 and 15.3.4.5.2. */
JSBool
CallOrConstructBoundFunction(JSContext *cx, unsigned argc, Value *vp)
{
    JSFunction *fun = vp[0].toObject().toFunction();
    JS_ASSERT(fun->isBoundFunction());

    bool constructing = IsConstructing(vp);

    /* 15.3.4.5.1 step 1, 15.3.4.5.2 step 3. */
    unsigned argslen = fun->getBoundFunctionArgumentCount();

    if (argc + argslen > StackSpace::ARGS_LENGTH_MAX) {
        js_ReportAllocationOverflow(cx);
        return false;
    }

    /* 15.3.4.5.1 step 3, 15.3.4.5.2 step 1. */
    JSObject *target = fun->getBoundFunctionTarget();

    /* 15.3.4.5.1 step 2. */
    const Value &boundThis = fun->getBoundFunctionThis();

    InvokeArgsGuard args;
    if (!cx->stack.pushInvokeArgs(cx, argc + argslen, &args))
        return false;

    /* 15.3.4.5.1, 15.3.4.5.2 step 4. */
    for (unsigned i = 0; i < argslen; i++)
        args[i] = fun->getBoundFunctionArgument(i);
    PodCopy(args.array() + argslen, vp + 2, argc);

    /* 15.3.4.5.1, 15.3.4.5.2 step 5. */
    args.calleev().setObject(*target);

    if (!constructing)
        args.thisv() = boundThis;

    if (constructing ? !InvokeConstructor(cx, args) : !Invoke(cx, args))
        return false;

    *vp = args.rval();
    return true;
}

}

#if JS_HAS_GENERATORS
static JSBool
fun_isGenerator(JSContext *cx, unsigned argc, Value *vp)
{
    JSFunction *fun;
    if (!IsFunctionObject(vp[1], &fun)) {
        JS_SET_RVAL(cx, vp, BooleanValue(false));
        return true;
    }

    bool result = false;
    if (fun->isInterpreted()) {
        JSScript *script = fun->script();
        JS_ASSERT(script->length != 0);
        result = script->isGenerator;
    }

    JS_SET_RVAL(cx, vp, BooleanValue(result));
    return true;
}
#endif

/* ES5 15.3.4.5. */
static JSBool
fun_bind(JSContext *cx, unsigned argc, Value *vp)
{
    CallArgs args = CallArgsFromVp(argc, vp);

    /* Step 1. */
    Value &thisv = args.thisv();

    /* Step 2. */
    if (!js_IsCallable(thisv)) {
        ReportIncompatibleMethod(cx, args, &FunctionClass);
        return false;
    }

    RootedVarObject target(cx);
    target = &thisv.toObject();

    /* Step 3. */
    Value *boundArgs = NULL;
    unsigned argslen = 0;
    if (args.length() > 1) {
        boundArgs = args.array() + 1;
        argslen = args.length() - 1;
    }

    /* Steps 7-9. */
    Value thisArg = args.length() >= 1 ? args[0] : UndefinedValue();

    JSObject *boundFunction = js_fun_bind(cx, target, thisArg, boundArgs, argslen);
    if (!boundFunction)
        return false;

    /* Step 22. */
    args.rval().setObject(*boundFunction);
    return true;
}

JSObject*
js_fun_bind(JSContext *cx, HandleObject target, Value thisArg,
            Value *boundArgs, unsigned argslen)
{
    /* Steps 15-16. */
    unsigned length = 0;
    if (target->isFunction()) {
        unsigned nargs = target->toFunction()->nargs;
        if (nargs > argslen)
            length = nargs - argslen;
    }

    /* Step 4-6, 10-11. */
    JSAtom *name = target->isFunction() ? target->toFunction()->atom.get() : NULL;

    JSObject *funobj =
        js_NewFunction(cx, NULL, CallOrConstructBoundFunction, length,
                       JSFUN_CONSTRUCTOR, target, name);
    if (!funobj)
        return NULL;

    /* NB: Bound functions abuse |parent| to store their target. */
    if (!funobj->setParent(cx, target))
        return NULL;

    if (!funobj->toFunction()->initBoundFunction(cx, thisArg, boundArgs, argslen))
        return NULL;

    /* Steps 17, 19-21 are handled by fun_resolve. */
    /* Step 18 is the default for new functions. */
    return funobj;
}

/*
 * Report "malformed formal parameter" iff no illegal char or similar scanner
 * error was already reported.
 */
static bool
OnBadFormal(JSContext *cx, TokenKind tt)
{
    if (tt != TOK_ERROR)
        JS_ReportErrorNumber(cx, js_GetErrorMessage, NULL, JSMSG_BAD_FORMAL);
    else
        JS_ASSERT(cx->isExceptionPending());
    return false;
}

namespace js {

JSFunctionSpec function_methods[] = {
#if JS_HAS_TOSOURCE
    JS_FN(js_toSource_str,   fun_toSource,   0,0),
#endif
    JS_FN(js_toString_str,   fun_toString,   0,0),
    JS_FN(js_apply_str,      js_fun_apply,   2,0),
    JS_FN(js_call_str,       js_fun_call,    1,0),
    JS_FN("bind",            fun_bind,       1,0),
#if JS_HAS_GENERATORS
    JS_FN("isGenerator",     fun_isGenerator,0,0),
#endif
    JS_FS_END
};

JSBool
Function(JSContext *cx, unsigned argc, Value *vp)
{
    CallArgs args = CallArgsFromVp(argc, vp);

    /* Block this call if security callbacks forbid it. */
    RootedVar<GlobalObject*> global(cx);
    global = &args.callee().global();
    if (!global->isRuntimeCodeGenEnabled(cx)) {
        JS_ReportErrorNumber(cx, js_GetErrorMessage, NULL, JSMSG_CSP_BLOCKED_FUNCTION);
        return false;
    }

    Bindings bindings(cx);

    const char *filename;
    unsigned lineno;
    JSPrincipals *originPrincipals;
    CurrentScriptFileLineOrigin(cx, &filename, &lineno, &originPrincipals);
    JSPrincipals *principals = PrincipalsForCompiledCode(args, cx);

    unsigned n = args.length() ? args.length() - 1 : 0;
    if (n > 0) {
        /*
         * Collect the function-argument arguments into one string, separated
         * by commas, then make a tokenstream from that string, and scan it to
         * get the arguments.  We need to throw the full scanner at the
         * problem, because the argument string can legitimately contain
         * comments and linefeeds.  XXX It might be better to concatenate
         * everything up into a function definition and pass it to the
         * compiler, but doing it this way is less of a delta from the old
         * code.  See ECMA 15.3.2.1.
         */
        size_t args_length = 0;
        for (unsigned i = 0; i < n; i++) {
            /* Collect the lengths for all the function-argument arguments. */
            JSString *arg = ToString(cx, args[i]);
            if (!arg)
                return false;
            args[i].setString(arg);

            /*
             * Check for overflow.  The < test works because the maximum
             * JSString length fits in 2 fewer bits than size_t has.
             */
            size_t old_args_length = args_length;
            args_length = old_args_length + arg->length();
            if (args_length < old_args_length) {
                js_ReportAllocationOverflow(cx);
                return false;
            }
        }

        /* Add 1 for each joining comma and check for overflow (two ways). */
        size_t old_args_length = args_length;
        args_length = old_args_length + n - 1;
        if (args_length < old_args_length ||
            args_length >= ~(size_t)0 / sizeof(jschar)) {
            js_ReportAllocationOverflow(cx);
            return false;
        }

        /*
         * Allocate a string to hold the concatenated arguments, including room
         * for a terminating 0. Mark cx->tempLifeAlloc for later release, to
         * free collected_args and its tokenstream in one swoop.
         */
        LifoAllocScope las(&cx->tempLifoAlloc());
        jschar *cp = cx->tempLifoAlloc().newArray<jschar>(args_length + 1);
        if (!cp) {
            js_ReportOutOfMemory(cx);
            return false;
        }
        jschar *collected_args = cp;

        /*
         * Concatenate the arguments into the new string, separated by commas.
         */
        for (unsigned i = 0; i < n; i++) {
            JSString *arg = args[i].toString();
            size_t arg_length = arg->length();
            const jschar *arg_chars = arg->getChars(cx);
            if (!arg_chars)
                return false;
            (void) js_strncpy(cp, arg_chars, arg_length);
            cp += arg_length;

            /* Add separating comma or terminating 0. */
            *cp++ = (i + 1 < n) ? ',' : 0;
        }

        /* Initialize a tokenstream that reads from the given string. */
        TokenStream ts(cx, principals, originPrincipals);
        if (!ts.init(collected_args, args_length, filename, lineno, cx->findVersion()))
            return false;

        /* The argument string may be empty or contain no tokens. */
        TokenKind tt = ts.getToken();
        if (tt != TOK_EOF) {
            for (;;) {
                /*
                 * Check that it's a name.  This also implicitly guards against
                 * TOK_ERROR, which was already reported.
                 */
                if (tt != TOK_NAME)
                    return OnBadFormal(cx, tt);

                /* Check for a duplicate parameter name. */
                RootedVar<PropertyName*> name(cx, ts.currentToken().name());
                if (bindings.hasBinding(cx, name)) {
                    JSAutoByteString bytes;
                    if (!js_AtomToPrintableString(cx, name, &bytes))
                        return false;
                    if (!ReportCompileErrorNumber(cx, &ts, NULL,
                                                  JSREPORT_WARNING | JSREPORT_STRICT,
                                                  JSMSG_DUPLICATE_FORMAL, bytes.ptr()))
                    {
                        return false;
                    }
                }

                uint16_t dummy;
                if (!bindings.addArgument(cx, name, &dummy))
                    return false;

                /*
                 * Get the next token.  Stop on end of stream.  Otherwise
                 * insist on a comma, get another name, and iterate.
                 */
                tt = ts.getToken();
                if (tt == TOK_EOF)
                    break;
                if (tt != TOK_COMMA)
                    return OnBadFormal(cx, tt);
                tt = ts.getToken();
            }
        }
    }

    JS::Anchor<JSString *> strAnchor(NULL);
    const jschar *chars;
    size_t length;

    if (args.length()) {
        JSString *str = ToString(cx, args[args.length() - 1]);
        if (!str)
            return false;
        strAnchor.set(str);
        chars = str->getChars(cx);
        length = str->length();
    } else {
        chars = cx->runtime->emptyString->chars();
        length = 0;
    }

    /*
     * NB: (new Function) is not lexically closed by its caller, it's just an
     * anonymous function in the top-level scope that its constructor inhabits.
     * Thus 'var x = 42; f = new Function("return x"); print(f())' prints 42,
     * and so would a call to f from another top-level's script or function.
     */
    JSFunction *fun = js_NewFunction(cx, NULL, NULL, 0, JSFUN_LAMBDA | JSFUN_INTERPRETED,
                                     global, cx->runtime->atomState.anonymousAtom);
    if (!fun)
        return false;

    bool ok = frontend::CompileFunctionBody(cx, fun, principals, originPrincipals,
                                            &bindings, chars, length, filename, lineno,
                                            cx->findVersion());
    args.rval().setObject(*fun);
    return ok;
}

bool
IsBuiltinFunctionConstructor(JSFunction *fun)
{
    return fun->maybeNative() == Function;
}

const Shape *
LookupInterpretedFunctionPrototype(JSContext *cx, RootedVarObject funobj)
{
#ifdef DEBUG
    JSFunction *fun = funobj->toFunction();
    JS_ASSERT(fun->isInterpreted());
    JS_ASSERT(!fun->isFunctionPrototype());
    JS_ASSERT(!funobj->isBoundFunction());
#endif

    jsid id = ATOM_TO_JSID(cx->runtime->atomState.classPrototypeAtom);
    RootedVar<const Shape*> shape(cx, funobj->nativeLookup(cx, id));
    if (!shape) {
        if (!ResolveInterpretedFunctionPrototype(cx, funobj))
            return NULL;
        id = ATOM_TO_JSID(cx->runtime->atomState.classPrototypeAtom);
        shape = funobj->nativeLookup(cx, id);
    }
    JS_ASSERT(!shape->configurable());
    JS_ASSERT(shape->isDataDescriptor());
    JS_ASSERT(shape->hasSlot());
    return shape;
}

} /* namespace js */

JSFunction *
js_NewFunction(JSContext *cx, JSObject *funobj, Native native, unsigned nargs,
               unsigned flags, HandleObject parent, JSAtom *atom_, js::gc::AllocKind kind)
{
    JS_ASSERT(kind == JSFunction::FinalizeKind || kind == JSFunction::ExtendedFinalizeKind);
    JS_ASSERT(sizeof(JSFunction) <= gc::Arena::thingSize(JSFunction::FinalizeKind));
    JS_ASSERT(sizeof(FunctionExtended) <= gc::Arena::thingSize(JSFunction::ExtendedFinalizeKind));

    RootedVarAtom atom(cx, atom_);

    JSFunction *fun;

    if (funobj) {
        JS_ASSERT(funobj->isFunction());
        JS_ASSERT(funobj->getParent() == parent);
    } else {
        funobj = NewObjectWithClassProto(cx, &FunctionClass, NULL, SkipScopeParent(parent), kind);
        if (!funobj)
            return NULL;
    }
    fun = static_cast<JSFunction *>(funobj);

    /* Initialize all function members. */
    fun->nargs = uint16_t(nargs);
    fun->flags = flags & (JSFUN_FLAGS_MASK | JSFUN_KINDMASK);
    if ((flags & JSFUN_KINDMASK) >= JSFUN_INTERPRETED) {
        JS_ASSERT(!native);
        fun->mutableScript().init(NULL);
        fun->initEnvironment(parent);
    } else {
        fun->u.native = native;
        JS_ASSERT(fun->u.native);
    }
    if (kind == JSFunction::ExtendedFinalizeKind) {
        fun->flags |= JSFUN_EXTENDED;
        fun->initializeExtended();
    }
    fun->atom.init(atom);

    if (native && !fun->setSingletonType(cx))
        return NULL;

    return fun;
}

JSFunction * JS_FASTCALL
js_CloneFunctionObject(JSContext *cx, HandleFunction fun, HandleObject parent,
                       HandleObject proto, gc::AllocKind kind)
{
    JS_ASSERT(parent);
    JS_ASSERT(proto);

    JSObject *cloneobj = NewObjectWithClassProto(cx, &FunctionClass, NULL, SkipScopeParent(parent), kind);
    if (!cloneobj)
        return NULL;
    JSFunction *clone = static_cast<JSFunction *>(cloneobj);

    clone->nargs = fun->nargs;
    clone->flags = fun->flags & ~JSFUN_EXTENDED;
    if (fun->isInterpreted()) {
        clone->initScript(fun->script());
        clone->initEnvironment(parent);
    } else {
        clone->u.native = fun->native();
    }
    clone->atom.init(fun->atom);

    if (kind == JSFunction::ExtendedFinalizeKind) {
        clone->flags |= JSFUN_EXTENDED;
        clone->initializeExtended();
    }

    if (cx->compartment == fun->compartment()) {
        /*
         * We can use the same type as the original function provided that (a)
         * its prototype is correct, and (b) its type is not a singleton. The
         * first case will hold in all compileAndGo code, and the second case
         * will have been caught by CloneFunctionObject coming from function
         * definitions or read barriers, so will not get here.
         */
        if (fun->getProto() == proto && !fun->hasSingletonType())
            clone->setType(fun->type());
    } else {
        /*
         * Across compartments we have to clone the script for interpreted
         * functions.
         */
        if (clone->isInterpreted()) {
            JSScript *script = clone->script();
            JS_ASSERT(script);
            JS_ASSERT(script->compartment() == fun->compartment());
            JS_ASSERT(script->compartment() != cx->compartment);

            clone->mutableScript().init(NULL);
            JSScript *cscript = CloneScript(cx, script);
            if (!cscript)
                return NULL;

            cscript->globalObject = &clone->global();
            clone->setScript(cscript);
            if (!cscript->typeSetFunction(cx, clone))
                return NULL;

            js_CallNewScriptHook(cx, clone->script(), clone);
            Debugger::onNewScript(cx, clone->script(), NULL);
        }
    }
    return clone;
}

JSFunction *
js_DefineFunction(JSContext *cx, HandleObject obj, jsid id, Native native,
                  unsigned nargs, unsigned attrs, AllocKind kind)
{
    RootId idRoot(cx, &id);

    PropertyOp gop;
    StrictPropertyOp sop;

    RootedVarFunction fun(cx);

    if (attrs & JSFUN_STUB_GSOPS) {
        /*
         * JSFUN_STUB_GSOPS is a request flag only, not stored in fun->flags or
         * the defined property's attributes. This allows us to encode another,
         * internal flag using the same bit, JSFUN_EXPR_CLOSURE -- see jsfun.h
         * for more on this.
         */
        attrs &= ~JSFUN_STUB_GSOPS;
        gop = JS_PropertyStub;
        sop = JS_StrictPropertyStub;
    } else {
        gop = NULL;
        sop = NULL;
    }

    fun = js_NewFunction(cx, NULL, native, nargs,
                         attrs & (JSFUN_FLAGS_MASK),
                         obj,
                         JSID_IS_ATOM(id) ? JSID_TO_ATOM(id) : NULL,
                         kind);
    if (!fun)
        return NULL;

    if (!obj->defineGeneric(cx, id, ObjectValue(*fun), gop, sop, attrs & ~JSFUN_FLAGS_MASK))
        return NULL;

    return fun;
}

JS_STATIC_ASSERT((JSV2F_CONSTRUCT & JSV2F_SEARCH_STACK) == 0);

JSFunction *
js_ValueToFunction(JSContext *cx, const Value *vp, unsigned flags)
{
    JSFunction *fun;
    if (!IsFunctionObject(*vp, &fun)) {
        js_ReportIsNotFunction(cx, vp, flags);
        return NULL;
    }
    return fun;
}

JSObject *
js_ValueToCallableObject(JSContext *cx, Value *vp, unsigned flags)
{
    if (vp->isObject()) {
        JSObject *callable = &vp->toObject();
        if (callable->isCallable())
            return callable;
    }

    js_ReportIsNotFunction(cx, vp, flags);
    return NULL;
}

void
js_ReportIsNotFunction(JSContext *cx, const Value *vp, unsigned flags)
{
    const char *name = NULL, *source = NULL;
    AutoValueRooter tvr(cx);
    unsigned error = (flags & JSV2F_CONSTRUCT) ? JSMSG_NOT_CONSTRUCTOR : JSMSG_NOT_FUNCTION;

    /*
     * We try to the print the code that produced vp if vp is a value in the
     * most recent interpreted stack frame. Note that additional values, not
     * directly produced by the script, may have been pushed onto the frame's
     * expression stack (e.g. by pushInvokeArgs) thereby incrementing sp past
     * the depth simulated by ReconstructPCStack.
     *
     * Conversely, values may have been popped from the stack in preparation
     * for a call (e.g., by SplatApplyArgs). Since we must pass an offset from
     * the top of the simulated stack to js_ReportValueError3, we do bounds
     * checking using the minimum of both the simulated and actual stack depth.
     */
    ptrdiff_t spindex = 0;

    FrameRegsIter i(cx);
    if (!i.done()) {
        unsigned depth = js_ReconstructStackDepth(cx, i.fp()->script(), i.pc());
        Value *simsp = i.fp()->base() + depth;
        if (i.fp()->base() <= vp && vp < Min(simsp, i.sp()))
            spindex = vp - simsp;
    }

    if (!spindex)
        spindex = ((flags & JSV2F_SEARCH_STACK) ? JSDVG_SEARCH_STACK : JSDVG_IGNORE_STACK);

    js_ReportValueError3(cx, error, spindex, *vp, NULL, name, source);
}<|MERGE_RESOLUTION|>--- conflicted
+++ resolved
@@ -126,26 +126,15 @@
     for (; !iter.done(); ++iter) {
         if (!iter.isFunctionFrame() || iter.isEvalFrame())
             continue;
-<<<<<<< HEAD
-        Value callee = iter.calleev();
-        if (callee.isNull())
-            return false;
-        if (&callee.toObject() == fun)
-=======
         if (iter.callee().toFunction() == fun)
->>>>>>> 7cd13806
             break;
     }
     if (iter.done())
         return true;
 
-<<<<<<< HEAD
     StackFrame *fp = NULL;
     if (iter.isScript())
         fp = iter.fp();
-=======
-    StackFrame *fp = iter.fp();
->>>>>>> 7cd13806
 
     if (JSID_IS_ATOM(id, cx->runtime->atomState.argumentsAtom)) {
         /* Warn if strict about f.arguments or equivalent unqualified uses. */
@@ -154,23 +143,14 @@
             return false;
         }
 
-<<<<<<< HEAD
         ArgumentsObject *argsobj;
         if (!fp) {
-            JSObject &f = iter.callee();
-            if (!&f)
-                return false;
-            // Currently we don't have a way to recover the number of actual
-            // arguments from an Ion Frame.  This should be modified later with
-            // the implementation of JSOP_ARGUMENTS (Bug 735406).
-            argsobj = ArgumentsObject::createPoison(cx, f.toFunction()->nargs, f);
+            RootedVarFunction f(cx, iter.callee().toFunction());
+            argsobj = ArgumentsObject::createPoison(cx, f->nargs, f);
         } else {
             argsobj = ArgumentsObject::createUnexpected(cx, fp);
         }
 
-=======
-        ArgumentsObject *argsobj = ArgumentsObject::createUnexpected(cx, fp);
->>>>>>> 7cd13806
         if (!argsobj)
             return false;
 
@@ -178,12 +158,9 @@
         return true;
     }
 
-<<<<<<< HEAD
     StackIter prev(iter);
     ++prev;
 
-=======
->>>>>>> 7cd13806
 #ifdef JS_METHODJIT
     if (JSID_IS_ATOM(id, cx->runtime->atomState.callerAtom) && fp && fp->prev()) {
         /*
@@ -203,30 +180,16 @@
 #endif
 
     if (JSID_IS_ATOM(id, cx->runtime->atomState.callerAtom)) {
-<<<<<<< HEAD
-        if (prev.done())
-            return true;
-
-        if (!prev.isFunctionFrame())
-            return true;
-        *vp = prev.calleev();
-
-        if (!vp->isObject()) {
-=======
         StackIter prev(iter);
         do {
             ++prev;
         } while (!prev.done() && prev.isImplicitNativeCall());
 
         if (prev.done() || !prev.isFunctionFrame()) {
->>>>>>> 7cd13806
             JS_ASSERT(vp->isNull());
-            return false;
-        }
-<<<<<<< HEAD
-=======
+            return true;
+        }
         *vp = prev.calleev();
->>>>>>> 7cd13806
 
         /* Censor the caller if it is from another compartment. */
         JSObject &caller = vp->toObject();
