--- conflicted
+++ resolved
@@ -104,7 +104,45 @@
 }
 END_TEST(testDebugger_getThisStrict)
 
-<<<<<<< HEAD
+bool called = false;
+
+static JSTrapStatus
+ThrowHook(JSContext *cx, JSScript *, jsbytecode *, jsval *rval, void *closure)
+{
+    called = true;
+
+    JSObject *global = JS_GetGlobalForScopeChain(cx);
+
+    char text[] = "new Error()";
+    jsval _;
+    JS_EvaluateScript(cx, global, text, strlen(text), "", 0, &_);
+
+    return JSTRAP_CONTINUE;
+}
+
+BEGIN_TEST(testDebugger_throwHook)
+{
+    uint32 newopts = JS_GetOptions(cx) | JSOPTION_METHODJIT | JSOPTION_METHODJIT_ALWAYS;
+    uint32 oldopts = JS_SetOptions(cx, newopts);
+
+    JSDebugHooks hooks = { 0 };
+    hooks.throwHook = ThrowHook;
+    JSDebugHooks *old = JS_SetContextDebugHooks(cx, &hooks);
+    EXEC("function foo() { throw 3 };\n"
+         "for (var i = 0; i < 10; ++i) { \n"
+         "  var x = <tag></tag>;\n"
+         "  try {\n"
+         "    foo(); \n"
+         "  } catch(e) {}\n"
+         "}\n");
+    CHECK(called);
+
+    JS_SetContextDebugHooks(cx, old);
+    JS_SetOptions(cx, oldopts);
+    return true;
+}
+END_TEST(testDebugger_throwHook)
+
 BEGIN_TEST(testDebugger_debuggerObjectVsDebugMode)
 {
     CHECK(JS_DefineDebuggerObject(cx, global));
@@ -213,44 +251,4 @@
     CHECK_SAME(hitsv, INT_TO_JSVAL(expectedHits));
     return true;
 }
-END_TEST(testDebugger_newScriptHook)
-=======
-bool called = false;
-
-static JSTrapStatus
-ThrowHook(JSContext *cx, JSScript *, jsbytecode *, jsval *rval, void *closure)
-{
-    called = true;
-
-    JSObject *global = JS_GetGlobalForScopeChain(cx);
-
-    char text[] = "new Error()";
-    jsval _;
-    JS_EvaluateScript(cx, global, text, strlen(text), "", 0, &_);
-
-    return JSTRAP_CONTINUE;
-}
-
-BEGIN_TEST(testDebugger_throwHook)
-{
-    uint32 newopts = JS_GetOptions(cx) | JSOPTION_METHODJIT | JSOPTION_METHODJIT_ALWAYS;
-    uint32 oldopts = JS_SetOptions(cx, newopts);
-
-    JSDebugHooks hooks = { 0 };
-    hooks.throwHook = ThrowHook;
-    JSDebugHooks *old = JS_SetContextDebugHooks(cx, &hooks);
-    EXEC("function foo() { throw 3 };\n"
-         "for (var i = 0; i < 10; ++i) { \n"
-         "  var x = <tag></tag>;\n"
-         "  try {\n"
-         "    foo(); \n"
-         "  } catch(e) {}\n"
-         "}\n");
-    CHECK(called);
-
-    JS_SetContextDebugHooks(cx, old);
-    JS_SetOptions(cx, oldopts);
-    return true;
-}
-END_TEST(testDebugger_throwHook)
->>>>>>> 356a62ad
+END_TEST(testDebugger_newScriptHook)