/* -*- Mode: C++; tab-width: 8; indent-tabs-mode: nil; c-basic-offset: 4 -*-
 *
 * This Source Code Form is subject to the terms of the Mozilla Public
 * License, v. 2.0. If a copy of the MPL was not distributed with this
 * file, You can obtain one at http://mozilla.org/MPL/2.0/. */

/*
 * JS number type and wrapper class.
 */

#include "mozilla/FloatingPoint.h"
#include "mozilla/RangedPtr.h"

#include "double-conversion.h"
// Avoid warnings about ASSERT being defined by the assembler as well.
#undef ASSERT

#ifdef XP_OS2
#define _PC_53  PC_53
#define _MCW_EM MCW_EM
#define _MCW_PC MCW_PC
#endif
#include <locale.h>
#include <limits.h>
#include <math.h>
#include <stdlib.h>
#include <string.h>

#include "jstypes.h"
#include "jsutil.h"
#include "jsapi.h"
#include "jsatom.h"
#include "jscntxt.h"
#include "jsversion.h"
#include "jsdtoa.h"
#include "jsgc.h"
#include "jsinterp.h"
#include "jsnum.h"
#include "jsobj.h"
#include "jsopcode.h"
#include "jsprf.h"
#include "jsscope.h"
#include "jsstr.h"
#include "jslibmath.h"

#include "vm/GlobalObject.h"
#include "vm/MethodGuard.h"
#include "vm/NumericConversions.h"
#include "vm/StringBuffer.h"

#include "jsatominlines.h"
#include "jsinferinlines.h"
#include "jsnuminlines.h"
#include "jsobjinlines.h"

#include "vm/MethodGuard-inl.h"
#include "vm/NumberObject-inl.h"
#include "vm/String-inl.h"

using namespace js;
using namespace js::types;

/*
 * If we're accumulating a decimal number and the number is >= 2^53, then the
 * fast result from the loop in GetPrefixInteger may be inaccurate. Call
 * js_strtod_harder to get the correct answer.
 */
static bool
ComputeAccurateDecimalInteger(JSContext *cx, const jschar *start, const jschar *end, double *dp)
{
    size_t length = end - start;
    char *cstr = static_cast<char *>(cx->malloc_(length + 1));
    if (!cstr)
        return false;

    for (size_t i = 0; i < length; i++) {
        char c = char(start[i]);
        JS_ASSERT(('0' <= c && c <= '9') || ('a' <= c && c <= 'z') || ('A' <= c && c <= 'Z'));
        cstr[i] = c;
    }
    cstr[length] = 0;

    char *estr;
    int err = 0;
    *dp = js_strtod_harder(cx->runtime->dtoaState, cstr, &estr, &err);
    if (err == JS_DTOA_ENOMEM) {
        JS_ReportOutOfMemory(cx);
        cx->free_(cstr);
        return false;
    }
    if (err == JS_DTOA_ERANGE && *dp == HUGE_VAL)
        *dp = js_PositiveInfinity;
    cx->free_(cstr);
    return true;
}

class BinaryDigitReader
{
    const int base;      /* Base of number; must be a power of 2 */
    int digit;           /* Current digit value in radix given by base */
    int digitMask;       /* Mask to extract the next bit from digit */
    const jschar *start; /* Pointer to the remaining digits */
    const jschar *end;   /* Pointer to first non-digit */

  public:
    BinaryDigitReader(int base, const jschar *start, const jschar *end)
      : base(base), digit(0), digitMask(0), start(start), end(end)
    {
    }

    /* Return the next binary digit from the number, or -1 if done. */
    int nextDigit() {
        if (digitMask == 0) {
            if (start == end)
                return -1;

            int c = *start++;
            JS_ASSERT(('0' <= c && c <= '9') || ('a' <= c && c <= 'z') || ('A' <= c && c <= 'Z'));
            if ('0' <= c && c <= '9')
                digit = c - '0';
            else if ('a' <= c && c <= 'z')
                digit = c - 'a' + 10;
            else
                digit = c - 'A' + 10;
            digitMask = base >> 1;
        }

        int bit = (digit & digitMask) != 0;
        digitMask >>= 1;
        return bit;
    }
};

/*
 * The fast result might also have been inaccurate for power-of-two bases. This
 * happens if the addition in value * 2 + digit causes a round-down to an even
 * least significant mantissa bit when the first dropped bit is a one.  If any
 * of the following digits in the number (which haven't been added in yet) are
 * nonzero, then the correct action would have been to round up instead of
 * down.  An example occurs when reading the number 0x1000000000000081, which
 * rounds to 0x1000000000000000 instead of 0x1000000000000100.
 */
static double
ComputeAccurateBinaryBaseInteger(JSContext *cx, const jschar *start, const jschar *end, int base)
{
    BinaryDigitReader bdr(base, start, end);

    /* Skip leading zeroes. */
    int bit;
    do {
        bit = bdr.nextDigit();
    } while (bit == 0);

    JS_ASSERT(bit == 1); // guaranteed by GetPrefixInteger

    /* Gather the 53 significant bits (including the leading 1). */
    double value = 1.0;
    for (int j = 52; j > 0; j--) {
        bit = bdr.nextDigit();
        if (bit < 0)
            return value;
        value = value * 2 + bit;
    }

    /* bit2 is the 54th bit (the first dropped from the mantissa). */
    int bit2 = bdr.nextDigit();
    if (bit2 >= 0) {
        double factor = 2.0;
        int sticky = 0;  /* sticky is 1 if any bit beyond the 54th is 1 */
        int bit3;

        while ((bit3 = bdr.nextDigit()) >= 0) {
            sticky |= bit3;
            factor *= 2;
        }
        value += bit2 & (bit | sticky);
        value *= factor;
    }

    return value;
}

namespace js {

bool
GetPrefixInteger(JSContext *cx, const jschar *start, const jschar *end, int base,
                 const jschar **endp, double *dp)
{
    JS_ASSERT(start <= end);
    JS_ASSERT(2 <= base && base <= 36);

    const jschar *s = start;
    double d = 0.0;
    for (; s < end; s++) {
        int digit;
        jschar c = *s;
        if ('0' <= c && c <= '9')
            digit = c - '0';
        else if ('a' <= c && c <= 'z')
            digit = c - 'a' + 10;
        else if ('A' <= c && c <= 'Z')
            digit = c - 'A' + 10;
        else
            break;
        if (digit >= base)
            break;
        d = d * base + digit;
    }

    *endp = s;
    *dp = d;

    /* If we haven't reached the limit of integer precision, we're done. */
    if (d < DOUBLE_INTEGRAL_PRECISION_LIMIT)
        return true;

    /*
     * Otherwise compute the correct integer from the prefix of valid digits
     * if we're computing for base ten or a power of two.  Don't worry about
     * other bases; see 15.1.2.2 step 13.
     */
    if (base == 10)
        return ComputeAccurateDecimalInteger(cx, start, s, dp);
    if ((base & (base - 1)) == 0)
        *dp = ComputeAccurateBinaryBaseInteger(cx, start, s, base);

    return true;
}

} // namespace js

static JSBool
num_isNaN(JSContext *cx, unsigned argc, Value *vp)
{
    if (argc == 0) {
        vp->setBoolean(true);
        return JS_TRUE;
    }
    double x;
    if (!ToNumber(cx, vp[2], &x))
        return false;
    vp->setBoolean(MOZ_DOUBLE_IS_NaN(x));
    return JS_TRUE;
}

static JSBool
num_isFinite(JSContext *cx, unsigned argc, Value *vp)
{
    if (argc == 0) {
        vp->setBoolean(false);
        return JS_TRUE;
    }
    double x;
    if (!ToNumber(cx, vp[2], &x))
        return JS_FALSE;
    vp->setBoolean(MOZ_DOUBLE_IS_FINITE(x));
    return JS_TRUE;
}

static JSBool
num_parseFloat(JSContext *cx, unsigned argc, Value *vp)
{
    JSString *str;
    double d;
    const jschar *bp, *end, *ep;

    if (argc == 0) {
        vp->setDouble(js_NaN);
        return JS_TRUE;
    }
    str = ToString(cx, vp[2]);
    if (!str)
        return JS_FALSE;
    bp = str->getChars(cx);
    if (!bp)
        return JS_FALSE;
    end = bp + str->length();
    if (!js_strtod(cx, bp, end, &ep, &d))
        return JS_FALSE;
    if (ep == bp) {
        vp->setDouble(js_NaN);
        return JS_TRUE;
    }
    vp->setNumber(d);
    return JS_TRUE;
}

static bool
ParseIntStringHelper(JSContext *cx, const jschar *ws, const jschar *end, int maybeRadix,
                     bool stripPrefix, double *dp)
{
    JS_ASSERT(maybeRadix == 0 || (2 <= maybeRadix && maybeRadix <= 36));
    JS_ASSERT(ws <= end);

    const jschar *s = SkipSpace(ws, end);
    JS_ASSERT(ws <= s);
    JS_ASSERT(s <= end);

    /* 15.1.2.2 steps 3-4. */
    bool negative = (s != end && s[0] == '-');

    /* 15.1.2.2 step 5. */
    if (s != end && (s[0] == '-' || s[0] == '+'))
        s++;

    /* 15.1.2.2 step 9. */
    int radix = maybeRadix;
    if (radix == 0) {
        if (end - s >= 2 && s[0] == '0' && (s[1] != 'x' && s[1] != 'X')) {
            /*
             * Non-standard: ES5 requires that parseInt interpret leading-zero
             * strings not starting with "0x" or "0X" as decimal (absent an
             * explicitly specified non-zero radix), but we continue to
             * interpret such strings as octal, as per ES3 and web practice.
             */
            radix = 8;
        } else {
            radix = 10;
        }
    }

    /* 15.1.2.2 step 10. */
    if (stripPrefix) {
        if (end - s >= 2 && s[0] == '0' && (s[1] == 'x' || s[1] == 'X')) {
            s += 2;
            radix = 16;
        }
    }

    /* 15.1.2.2 steps 11-14. */
    const jschar *actualEnd;
    if (!GetPrefixInteger(cx, s, end, radix, &actualEnd, dp))
        return false;
    if (s == actualEnd)
        *dp = js_NaN;
    else if (negative)
        *dp = -*dp;
    return true;
}

/* See ECMA 15.1.2.2. */
JSBool
js::num_parseInt(JSContext *cx, unsigned argc, Value *vp)
{
    CallArgs args = CallArgsFromVp(argc, vp);

    /* Fast paths and exceptional cases. */
    if (args.length() == 0) {
        args.rval().setDouble(js_NaN);
        return true;
    }

    if (args.length() == 1 ||
        (args[1].isInt32() && (args[1].toInt32() == 0 || args[1].toInt32() == 10))) {
        if (args[0].isInt32()) {
            args.rval() = args[0];
            return true;
        }
        /*
         * Step 1 is |inputString = ToString(string)|. When string >=
         * 1e21, ToString(string) is in the form "NeM". 'e' marks the end of
         * the word, which would mean the result of parseInt(string) should be |N|.
         *
         * To preserve this behaviour, we can't use the fast-path when string >
         * 1e21, or else the result would be |NeM|.
         *
         * The same goes for values smaller than 1.0e-6, because the string would be in
         * the form of "Ne-M".
         */
        if (args[0].isDouble()) {
            double d = args[0].toDouble();
            if (1.0e-6 < d && d < 1.0e21) {
                args.rval().setNumber(floor(d));
                return true;
            }
            if (-1.0e21 < d && d < -1.0e-6) {
                args.rval().setNumber(-floor(-d));
                return true;
            }
            if (d == 0.0) {
                args.rval().setInt32(0);
                return true;
            }
        }
    }

    /* Step 1. */
    JSString *inputString = ToString(cx, args[0]);
    if (!inputString)
        return false;
    args[0].setString(inputString);

    /* 15.1.2.2 steps 6-8. */
    bool stripPrefix = true;
    int32_t radix = 0;
    if (args.length() > 1) {
        if (!ToInt32(cx, args[1], &radix))
            return false;
        if (radix != 0) {
            if (radix < 2 || radix > 36) {
                args.rval().setDouble(js_NaN);
                return true;
            }
            if (radix != 16)
                stripPrefix = false;
        }
    }

    /* Steps 2-5, 9-14. */
    const jschar *ws = inputString->getChars(cx);
    if (!ws)
        return false;
    const jschar *end = ws + inputString->length();

    double number;
    if (!ParseIntStringHelper(cx, ws, end, radix, stripPrefix, &number))
        return false;

    /* Step 15. */
    args.rval().setNumber(number);
    return true;
}

static JSFunctionSpec number_functions[] = {
    JS_FN(js_isNaN_str,         num_isNaN,           1,0),
    JS_FN(js_isFinite_str,      num_isFinite,        1,0),
    JS_FN(js_parseFloat_str,    num_parseFloat,      1,0),
    JS_FN(js_parseInt_str,      num_parseInt,        2,0),
    JS_FS_END
};

Class js::NumberClass = {
    js_Number_str,
    JSCLASS_HAS_RESERVED_SLOTS(1) | JSCLASS_HAS_CACHED_PROTO(JSProto_Number),
    JS_PropertyStub,         /* addProperty */
    JS_PropertyStub,         /* delProperty */
    JS_PropertyStub,         /* getProperty */
    JS_StrictPropertyStub,   /* setProperty */
    JS_EnumerateStub,
    JS_ResolveStub,
    JS_ConvertStub
};

static JSBool
Number(JSContext *cx, unsigned argc, Value *vp)
{
    /* Sample JS_CALLEE before clobbering. */
    bool isConstructing = IsConstructing(vp);

    if (argc > 0) {
        if (!ToNumber(cx, &vp[2]))
            return false;
        vp[0] = vp[2];
    } else {
        vp[0].setInt32(0);
    }

    if (!isConstructing)
        return true;

    JSObject *obj = NumberObject::create(cx, vp[0].toNumber());
    if (!obj)
        return false;
    vp->setObject(*obj);
    return true;
}

#if JS_HAS_TOSOURCE
static JSBool
num_toSource(JSContext *cx, unsigned argc, Value *vp)
{
    CallArgs args = CallArgsFromVp(argc, vp);

    double d;
    bool ok;
    if (!BoxedPrimitiveMethodGuard(cx, args, num_toSource, &d, &ok))
        return ok;

    StringBuffer sb(cx);
    if (!sb.append("(new Number(") || !NumberValueToStringBuffer(cx, NumberValue(d), sb) ||
        !sb.append("))"))
    {
        return false;
    }

    JSString *str = sb.finishString();
    if (!str)
        return false;
    args.rval().setString(str);
    return true;
}
#endif

ToCStringBuf::ToCStringBuf() :dbuf(NULL)
{
    JS_STATIC_ASSERT(sbufSize >= DTOSTR_STANDARD_BUFFER_SIZE);
}

ToCStringBuf::~ToCStringBuf()
{
    if (dbuf)
        UnwantedForeground::free_(dbuf);
}

<<<<<<< HEAD
JSString *
js_IntToString(JSContext *cx, int32_t si)
=======
JSFixedString *
js::Int32ToString(JSContext *cx, int32_t si)
>>>>>>> 5235a05f
{
    uint32_t ui;
    if (si >= 0) {
        if (StaticStrings::hasInt(si))
            return cx->runtime->staticStrings.getInt(si);
        ui = si;
    } else {
        ui = uint32_t(-si);
        JS_ASSERT_IF(si == INT32_MIN, ui == uint32_t(INT32_MAX) + 1);
    }

    JSCompartment *c = cx->compartment;
    if (JSFixedString *str = c->dtoaCache.lookup(10, si))
        return str;

    JSShortString *str = js_NewGCShortString(cx);
    if (!str)
        return NULL;

    jschar *storage = str->inlineStorageBeforeInit();
    RangedPtr<jschar> end(storage + JSShortString::MAX_SHORT_LENGTH,
                          storage, JSShortString::MAX_SHORT_LENGTH + 1);
    *end = '\0';

    RangedPtr<jschar> start = BackfillIndexInCharBuffer(ui, end);

    if (si < 0)
        *--start = '-';

    str->initAtOffsetInBuffer(start.get(), end - start);

    c->dtoaCache.cache(10, si, str);
    return str;
}

/* Returns a non-NULL pointer to inside cbuf.  */
static char *
IntToCString(ToCStringBuf *cbuf, int i, int base = 10)
{
    unsigned u = (i < 0) ? -i : i;

    RangedPtr<char> cp(cbuf->sbuf + cbuf->sbufSize - 1, cbuf->sbuf, cbuf->sbufSize);
    *cp = '\0';

    /* Build the string from behind. */
    switch (base) {
    case 10:
      cp = BackfillIndexInCharBuffer(u, cp);
      break;
    case 16:
      do {
          unsigned newu = u / 16;
          *--cp = "0123456789abcdef"[u - newu * 16];
          u = newu;
      } while (u != 0);
      break;
    default:
      JS_ASSERT(base >= 2 && base <= 36);
      do {
          unsigned newu = u / base;
          *--cp = "0123456789abcdefghijklmnopqrstuvwxyz"[u - newu * base];
          u = newu;
      } while (u != 0);
      break;
    }
    if (i < 0)
        *--cp = '-';

    return cp.get();
}

static JSString * JS_FASTCALL
js_NumberToStringWithBase(JSContext *cx, double d, int base);

static JS_ALWAYS_INLINE bool
num_toStringHelper(JSContext *cx, Native native, unsigned argc, Value *vp)
{
    CallArgs args = CallArgsFromVp(argc, vp);

    double d;
    bool ok;
    if (!BoxedPrimitiveMethodGuard(cx, args, native, &d, &ok))
        return ok;

    int32_t base = 10;
    if (args.hasDefined(0)) {
        double d2;
        if (!ToInteger(cx, args[0], &d2))
            return false;

        if (d2 < 2 || d2 > 36) {
            JS_ReportErrorNumber(cx, js_GetErrorMessage, NULL, JSMSG_BAD_RADIX);
            return false;
        }

        base = int32_t(d2);
    }
    JSString *str = js_NumberToStringWithBase(cx, d, base);
    if (!str) {
        JS_ReportOutOfMemory(cx);
        return false;
    }
    args.rval().setString(str);
    return true;
}

static JSBool
num_toString(JSContext *cx, unsigned argc, Value *vp)
{
    return num_toStringHelper(cx, num_toString, argc, vp);
}

static JSBool
num_toLocaleString(JSContext *cx, unsigned argc, Value *vp)
{
    size_t thousandsLength, decimalLength;
    const char *numGrouping, *tmpGroup;
    JSRuntime *rt;
    JSString *str;
    const char *num, *end, *tmpSrc;
    char *buf, *tmpDest;
    const char *nint;
    int digits, buflen, remainder, nrepeat;

    /*
     * Create the string, move back to bytes to make string twiddling
     * a bit easier and so we can insert platform charset seperators.
     */
    if (!num_toStringHelper(cx, num_toLocaleString, 0, vp))
        return JS_FALSE;
    JS_ASSERT(vp->isString());
    JSAutoByteString numBytes(cx, vp->toString());
    if (!numBytes)
        return JS_FALSE;
    num = numBytes.ptr();
    if (!num)
        return JS_FALSE;

    /*
     * Find the first non-integer value, whether it be a letter as in
     * 'Infinity', a decimal point, or an 'e' from exponential notation.
     */
    nint = num;
    if (*nint == '-')
        nint++;
    while (*nint >= '0' && *nint <= '9')
        nint++;
    digits = nint - num;
    end = num + digits;
    if (!digits)
        return JS_TRUE;

    rt = cx->runtime;
    thousandsLength = strlen(rt->thousandsSeparator);
    decimalLength = strlen(rt->decimalSeparator);

    /* Figure out how long resulting string will be. */
    buflen = strlen(num);
    if (*nint == '.')
        buflen += decimalLength - 1; /* -1 to account for existing '.' */

    numGrouping = tmpGroup = rt->numGrouping;
    remainder = digits;
    if (*num == '-')
        remainder--;

    while (*tmpGroup != CHAR_MAX && *tmpGroup != '\0') {
        if (*tmpGroup >= remainder)
            break;
        buflen += thousandsLength;
        remainder -= *tmpGroup;
        tmpGroup++;
    }
    if (*tmpGroup == '\0' && *numGrouping != '\0') {
        nrepeat = (remainder - 1) / tmpGroup[-1];
        buflen += thousandsLength * nrepeat;
        remainder -= nrepeat * tmpGroup[-1];
    } else {
        nrepeat = 0;
    }
    tmpGroup--;

    buf = (char *)cx->malloc_(buflen + 1);
    if (!buf)
        return JS_FALSE;

    tmpDest = buf;
    tmpSrc = num;

    while (*tmpSrc == '-' || remainder--) {
        JS_ASSERT(tmpDest - buf < buflen);
        *tmpDest++ = *tmpSrc++;
    }
    while (tmpSrc < end) {
        JS_ASSERT(tmpDest - buf + ptrdiff_t(thousandsLength) <= buflen);
        strcpy(tmpDest, rt->thousandsSeparator);
        tmpDest += thousandsLength;
        JS_ASSERT(tmpDest - buf + *tmpGroup <= buflen);
        js_memcpy(tmpDest, tmpSrc, *tmpGroup);
        tmpDest += *tmpGroup;
        tmpSrc += *tmpGroup;
        if (--nrepeat < 0)
            tmpGroup--;
    }

    if (*nint == '.') {
        JS_ASSERT(tmpDest - buf + ptrdiff_t(decimalLength) <= buflen);
        strcpy(tmpDest, rt->decimalSeparator);
        tmpDest += decimalLength;
        JS_ASSERT(tmpDest - buf + ptrdiff_t(strlen(nint + 1)) <= buflen);
        strcpy(tmpDest, nint + 1);
    } else {
        JS_ASSERT(tmpDest - buf + ptrdiff_t(strlen(nint)) <= buflen);
        strcpy(tmpDest, nint);
    }

    if (cx->localeCallbacks && cx->localeCallbacks->localeToUnicode) {
        JSBool ok = cx->localeCallbacks->localeToUnicode(cx, buf, vp);
        cx->free_(buf);
        return ok;
    }

    str = js_NewStringCopyN(cx, buf, buflen);
    cx->free_(buf);
    if (!str)
        return JS_FALSE;

    vp->setString(str);
    return JS_TRUE;
}

JSBool
js_num_valueOf(JSContext *cx, unsigned argc, Value *vp)
{
    CallArgs args = CallArgsFromVp(argc, vp);

    double d;
    bool ok;
    if (!BoxedPrimitiveMethodGuard(cx, args, js_num_valueOf, &d, &ok))
        return ok;

    args.rval().setNumber(d);
    return true;
}


#define MAX_PRECISION 100

static JSBool
num_to(JSContext *cx, Native native, JSDToStrMode zeroArgMode, JSDToStrMode oneArgMode,
       int precisionMin, int precisionMax, int precisionOffset,
       CallArgs args)
{
    /* Use MAX_PRECISION+1 because precisionOffset can be 1. */
    char buf[DTOSTR_VARIABLE_BUFFER_SIZE(MAX_PRECISION+1)];
    char *numStr;

    double d;
    bool ok;
    if (!BoxedPrimitiveMethodGuard(cx, args, native, &d, &ok))
        return ok;

    double precision;
    if (args.length() == 0) {
        precision = 0.0;
        oneArgMode = zeroArgMode;
    } else {
        if (!ToInteger(cx, args[0], &precision))
            return false;
        if (precision < precisionMin || precision > precisionMax) {
            ToCStringBuf cbuf;
            numStr = IntToCString(&cbuf, int(precision));
            JS_ASSERT(numStr);
            JS_ReportErrorNumber(cx, js_GetErrorMessage, NULL, JSMSG_PRECISION_RANGE, numStr);
            return JS_FALSE;
        }
    }

    numStr = js_dtostr(cx->runtime->dtoaState, buf, sizeof buf,
                       oneArgMode, (int)precision + precisionOffset, d);
    if (!numStr) {
        JS_ReportOutOfMemory(cx);
        return JS_FALSE;
    }
    JSString *str = js_NewStringCopyZ(cx, numStr);
    if (!str)
        return JS_FALSE;
    args.rval().setString(str);
    return JS_TRUE;
}

/*
 * In the following three implementations, we allow a larger range of precision
 * than ECMA requires; this is permitted by ECMA-262.
 */
static JSBool
num_toFixed(JSContext *cx, unsigned argc, Value *vp)
{
    return num_to(cx, num_toFixed, DTOSTR_FIXED, DTOSTR_FIXED, -20, MAX_PRECISION, 0,
                  CallArgsFromVp(argc, vp));
}

static JSBool
num_toExponential(JSContext *cx, unsigned argc, Value *vp)
{
    return num_to(cx, num_toExponential, DTOSTR_STANDARD_EXPONENTIAL, DTOSTR_EXPONENTIAL, 0,
                  MAX_PRECISION, 1, CallArgsFromVp(argc, vp));
}

static JSBool
num_toPrecision(JSContext *cx, unsigned argc, Value *vp)
{
    CallArgs args = CallArgsFromVp(argc, vp);
    if (!args.hasDefined(0))
        return num_toStringHelper(cx, num_toPrecision, 0, vp);
    return num_to(cx, num_toPrecision, DTOSTR_STANDARD, DTOSTR_PRECISION, 1, MAX_PRECISION, 0,
                  args);
}

static JSFunctionSpec number_methods[] = {
#if JS_HAS_TOSOURCE
    JS_FN(js_toSource_str,       num_toSource,          0, 0),
#endif
    JS_FN(js_toString_str,       num_toString,          1, 0),
    JS_FN(js_toLocaleString_str, num_toLocaleString,    0, 0),
    JS_FN(js_valueOf_str,        js_num_valueOf,        0, 0),
    JS_FN("toFixed",             num_toFixed,           1, 0),
    JS_FN("toExponential",       num_toExponential,     1, 0),
    JS_FN("toPrecision",         num_toPrecision,       1, 0),
    JS_FS_END
};


// ES6 draft ES6 15.7.3.10
static JSBool
Number_isNaN(JSContext *cx, unsigned argc, Value *vp)
{
    CallArgs args = CallArgsFromVp(argc, vp);
    if (args.length() < 1 || !args[0].isDouble()) {
        args.rval().setBoolean(false);
        return true;
    }
    args.rval().setBoolean(MOZ_DOUBLE_IS_NaN(args[0].toDouble()));
    return true;
}

// ES6 draft ES6 15.7.3.11
static JSBool
Number_isFinite(JSContext *cx, unsigned argc, Value *vp)
{
    CallArgs args = CallArgsFromVp(argc, vp);
    if (args.length() < 1 || !args[0].isNumber()) {
        args.rval().setBoolean(false);
        return true;
    }
    args.rval().setBoolean(args[0].isInt32() ||
                           MOZ_DOUBLE_IS_FINITE(args[0].toDouble()));
    return true;
}

// ES6 draft ES6 15.7.3.12
static JSBool
Number_isInteger(JSContext *cx, unsigned argc, Value *vp)
{
    CallArgs args = CallArgsFromVp(argc, vp);
    if (args.length() < 1 || !args[0].isNumber()) {
        args.rval().setBoolean(false);
        return true;
    }
    Value val = args[0];
    args.rval().setBoolean(val.isInt32() ||
                           (MOZ_DOUBLE_IS_FINITE(val.toDouble()) &&
                            ToInteger(val.toDouble()) == val.toDouble()));
    return true;
}

// ES6 drafult ES6 15.7.3.13
static JSBool
Number_toInteger(JSContext *cx, unsigned argc, Value *vp)
{
    CallArgs args = CallArgsFromVp(argc, vp);
    if (args.length() < 1) {
        args.rval().setInt32(0);
        return true;
    }
    double asint;
    if (!ToInteger(cx, args[0], &asint))
        return false;
    args.rval().setNumber(asint);
    return true;
}


static JSFunctionSpec number_static_methods[] = {
    JS_FN("isFinite", Number_isFinite, 1, 0),
    JS_FN("isInteger", Number_isInteger, 1, 0),
    JS_FN("isNaN", Number_isNaN, 1, 0),
    JS_FN("toInteger", Number_toInteger, 1, 0),
    JS_FS_END
};


/* NB: Keep this in synch with number_constants[]. */
enum nc_slot {
    NC_NaN,
    NC_POSITIVE_INFINITY,
    NC_NEGATIVE_INFINITY,
    NC_MAX_VALUE,
    NC_MIN_VALUE,
    NC_LIMIT
};

/*
 * Some to most C compilers forbid spelling these at compile time, or barf
 * if you try, so all but MAX_VALUE are set up by InitRuntimeNumberState
 * using union jsdpun.
 */
static JSConstDoubleSpec number_constants[] = {
    {0,                         "NaN",               0,{0,0,0}},
    {0,                         "POSITIVE_INFINITY", 0,{0,0,0}},
    {0,                         "NEGATIVE_INFINITY", 0,{0,0,0}},
    {1.7976931348623157E+308,   "MAX_VALUE",         0,{0,0,0}},
    {0,                         "MIN_VALUE",         0,{0,0,0}},
    {0,0,0,{0,0,0}}
};

double js_NaN;
double js_PositiveInfinity;
double js_NegativeInfinity;

#if (defined __GNUC__ && defined __i386__) || \
    (defined __SUNPRO_CC && defined __i386)

/*
 * Set the exception mask to mask all exceptions and set the FPU precision
 * to 53 bit mantissa (64 bit doubles).
 */
inline void FIX_FPU() {
    short control;
    asm("fstcw %0" : "=m" (control) : );
    control &= ~0x300; // Lower bits 8 and 9 (precision control).
    control |= 0x2f3;  // Raise bits 0-5 (exception masks) and 9 (64-bit precision).
    asm("fldcw %0" : : "m" (control) );
}

#else

#define FIX_FPU() ((void)0)

#endif

namespace js {

bool
InitRuntimeNumberState(JSRuntime *rt)
{
    FIX_FPU();

    double d;

    /*
     * Our NaN must be one particular canonical value, because we rely on NaN
     * encoding for our value representation.  See jsval.h.
     */
    d = MOZ_DOUBLE_SPECIFIC_NaN(0, 0x8000000000000ULL);
    number_constants[NC_NaN].dval = js_NaN = d;
    rt->NaNValue.setDouble(d);

    d = MOZ_DOUBLE_POSITIVE_INFINITY();
    number_constants[NC_POSITIVE_INFINITY].dval = js_PositiveInfinity = d;
    rt->positiveInfinityValue.setDouble(d);

    d = MOZ_DOUBLE_NEGATIVE_INFINITY();
    number_constants[NC_NEGATIVE_INFINITY].dval = js_NegativeInfinity = d;
    rt->negativeInfinityValue.setDouble(d);

    number_constants[NC_MIN_VALUE].dval = MOZ_DOUBLE_MIN_VALUE();

    /* Copy locale-specific separators into the runtime strings. */
    const char *thousandsSeparator, *decimalPoint, *grouping;
#ifdef HAVE_LOCALECONV
    struct lconv *locale = localeconv();
    thousandsSeparator = locale->thousands_sep;
    decimalPoint = locale->decimal_point;
    grouping = locale->grouping;
#else
    thousandsSeparator = getenv("LOCALE_THOUSANDS_SEP");
    decimalPoint = getenv("LOCALE_DECIMAL_POINT");
    grouping = getenv("LOCALE_GROUPING");
#endif
    if (!thousandsSeparator)
        thousandsSeparator = "'";
    if (!decimalPoint)
        decimalPoint = ".";
    if (!grouping)
        grouping = "\3\0";

    /*
     * We use single malloc to get the memory for all separator and grouping
     * strings.
     */
    size_t thousandsSeparatorSize = strlen(thousandsSeparator) + 1;
    size_t decimalPointSize = strlen(decimalPoint) + 1;
    size_t groupingSize = strlen(grouping) + 1;

    char *storage = static_cast<char *>(OffTheBooks::malloc_(thousandsSeparatorSize +
                                                             decimalPointSize +
                                                             groupingSize));
    if (!storage)
        return false;

    js_memcpy(storage, thousandsSeparator, thousandsSeparatorSize);
    rt->thousandsSeparator = storage;
    storage += thousandsSeparatorSize;

    js_memcpy(storage, decimalPoint, decimalPointSize);
    rt->decimalSeparator = storage;
    storage += decimalPointSize;

    js_memcpy(storage, grouping, groupingSize);
    rt->numGrouping = grouping;
    return true;
}

void
FinishRuntimeNumberState(JSRuntime *rt)
{
    /*
     * The free also releases the memory for decimalSeparator and numGrouping
     * strings.
     */
    char *storage = const_cast<char *>(rt->thousandsSeparator);
    Foreground::free_(storage);
}

} /* namespace js */

JSObject *
js_InitNumberClass(JSContext *cx, JSObject *obj)
{
    JS_ASSERT(obj->isNative());

    /* XXX must do at least once per new thread, so do it per JSContext... */
    FIX_FPU();

    Rooted<GlobalObject*> global(cx, &obj->asGlobal());

    RootedObject numberProto(cx, global->createBlankPrototype(cx, &NumberClass));
    if (!numberProto)
        return NULL;
    numberProto->asNumber().setPrimitiveValue(0);

    RootedFunction ctor(cx);
    ctor = global->createConstructor(cx, Number, CLASS_NAME(cx, Number), 1);
    if (!ctor)
        return NULL;

    if (!LinkConstructorAndPrototype(cx, ctor, numberProto))
        return NULL;

    /* Add numeric constants (MAX_VALUE, NaN, &c.) to the Number constructor. */
    if (!JS_DefineConstDoubles(cx, ctor, number_constants))
        return NULL;

    if (!DefinePropertiesAndBrand(cx, ctor, NULL, number_static_methods))
        return NULL;

    if (!DefinePropertiesAndBrand(cx, numberProto, NULL, number_methods))
        return NULL;

    if (!JS_DefineFunctions(cx, global, number_functions))
        return NULL;

    /* ES5 15.1.1.1, 15.1.1.2 */
    if (!DefineNativeProperty(cx, global, cx->runtime->atomState.NaNAtom,
                              cx->runtime->NaNValue, JS_PropertyStub, JS_StrictPropertyStub,
                              JSPROP_PERMANENT | JSPROP_READONLY, 0, 0) ||
        !DefineNativeProperty(cx, global, cx->runtime->atomState.InfinityAtom,
                              cx->runtime->positiveInfinityValue,
                              JS_PropertyStub, JS_StrictPropertyStub,
                              JSPROP_PERMANENT | JSPROP_READONLY, 0, 0))
    {
        return NULL;
    }

    if (!DefineConstructorAndPrototype(cx, global, JSProto_Number, ctor, numberProto))
        return NULL;

    return numberProto;
}

namespace js {

static char *
FracNumberToCString(JSContext *cx, ToCStringBuf *cbuf, double d, int base = 10)
{
#ifdef DEBUG
    {
        int32_t _;
        JS_ASSERT(!MOZ_DOUBLE_IS_INT32(d, &_));
    }
#endif

    char* numStr;
    if (base == 10) {
        /*
         * This is V8's implementation of the algorithm described in the
         * following paper:
         *
         *   Printing floating-point numbers quickly and accurately with integers.
         *   Florian Loitsch, PLDI 2010.
         */
        const double_conversion::DoubleToStringConverter &converter
            = double_conversion::DoubleToStringConverter::EcmaScriptConverter();
        double_conversion::StringBuilder builder(cbuf->sbuf, cbuf->sbufSize);
        converter.ToShortest(d, &builder);
        numStr = builder.Finalize();
    } else {
        numStr = cbuf->dbuf = js_dtobasestr(cx->runtime->dtoaState, base, d);
    }
    return numStr;
}

char *
NumberToCString(JSContext *cx, ToCStringBuf *cbuf, double d, int base/* = 10*/)
{
    int32_t i;
    return MOZ_DOUBLE_IS_INT32(d, &i)
           ? IntToCString(cbuf, i, base)
           : FracNumberToCString(cx, cbuf, d, base);
}

}

static JSString * JS_FASTCALL
js_NumberToStringWithBase(JSContext *cx, double d, int base)
{
    ToCStringBuf cbuf;
    char *numStr;

    /*
     * Caller is responsible for error reporting. When called from trace,
     * returning NULL here will cause us to fall of trace and then retry
     * from the interpreter (which will report the error).
     */
    if (base < 2 || base > 36)
        return NULL;

    JSCompartment *c = cx->compartment;

    int32_t i;
    if (MOZ_DOUBLE_IS_INT32(d, &i)) {
        if (base == 10 && StaticStrings::hasInt(i))
            return cx->runtime->staticStrings.getInt(i);
        if (unsigned(i) < unsigned(base)) {
            if (i < 10)
                return cx->runtime->staticStrings.getInt(i);
            jschar c = 'a' + i - 10;
            JS_ASSERT(StaticStrings::hasUnit(c));
            return cx->runtime->staticStrings.getUnit(c);
        }

        if (JSFlatString *str = c->dtoaCache.lookup(base, d))
            return str;

        numStr = IntToCString(&cbuf, i, base);
        JS_ASSERT(!cbuf.dbuf && numStr >= cbuf.sbuf && numStr < cbuf.sbuf + cbuf.sbufSize);
    } else {
        if (JSFlatString *str = c->dtoaCache.lookup(base, d))
            return str;

        numStr = FracNumberToCString(cx, &cbuf, d, base);
        if (!numStr) {
            JS_ReportOutOfMemory(cx);
            return NULL;
        }
        JS_ASSERT_IF(base == 10,
                     !cbuf.dbuf && numStr >= cbuf.sbuf && numStr < cbuf.sbuf + cbuf.sbufSize);
        JS_ASSERT_IF(base != 10,
                     cbuf.dbuf && cbuf.dbuf == numStr);
    }

    JSFixedString *s = js_NewStringCopyZ(cx, numStr);
    c->dtoaCache.cache(base, d, s);
    return s;
}

JSString *
js_NumberToString(JSContext *cx, double d)
{
    return js_NumberToStringWithBase(cx, d, 10);
}

namespace js {

JSFixedString *
NumberToString(JSContext *cx, double d)
{
    if (JSString *str = js_NumberToStringWithBase(cx, d, 10))
        return &str->asFixed();
    return NULL;
}

JSFixedString *
IndexToString(JSContext *cx, uint32_t index)
{
    if (StaticStrings::hasUint(index))
        return cx->runtime->staticStrings.getUint(index);

    JSCompartment *c = cx->compartment;
    if (JSFixedString *str = c->dtoaCache.lookup(10, index))
        return str;

    JSShortString *str = js_NewGCShortString(cx);
    if (!str)
        return NULL;

    jschar *storage = str->inlineStorageBeforeInit();
    size_t length = JSShortString::MAX_SHORT_LENGTH;
    const RangedPtr<jschar> end(storage + length, storage, length + 1);
    *end = '\0';

    RangedPtr<jschar> start = BackfillIndexInCharBuffer(index, end);

    str->initAtOffsetInBuffer(start.get(), end - start);

    c->dtoaCache.cache(10, index, str);
    return str;
}

bool JS_FASTCALL
NumberValueToStringBuffer(JSContext *cx, const Value &v, StringBuffer &sb)
{
    /* Convert to C-string. */
    ToCStringBuf cbuf;
    const char *cstr;
    if (v.isInt32()) {
        cstr = IntToCString(&cbuf, v.toInt32());
    } else {
        cstr = NumberToCString(cx, &cbuf, v.toDouble());
        if (!cstr) {
            JS_ReportOutOfMemory(cx);
            return JS_FALSE;
        }
    }

    /*
     * Inflate to jschar string.  The input C-string characters are < 127, so
     * even if jschars are UTF-8, all chars should map to one jschar.
     */
    size_t cstrlen = strlen(cstr);
    JS_ASSERT(!cbuf.dbuf && cstrlen < cbuf.sbufSize);
    return sb.appendInflated(cstr, cstrlen);
}

JS_PUBLIC_API(bool)
ToNumberSlow(JSContext *cx, Value v, double *out)
{
#ifdef DEBUG
    /*
     * MSVC bizarrely miscompiles this, complaining about the first brace below
     * being unmatched (!).  The error message points at both this opening brace
     * and at the corresponding SkipRoot constructor.  The error seems to derive
     * from the presence guard-object macros on the SkipRoot class/constructor,
     * which seems well in the weeds for an unmatched-brace syntax error.
     * Otherwise the problem is inscrutable, and I haven't found a workaround.
     * So for now just disable it when compiling with MSVC -- not ideal, but at
     * least Windows debug shell builds complete again.
     */
#ifndef _MSC_VER
    {
        SkipRoot skip(cx, &v);
        MaybeCheckStackRoots(cx);
    }
#endif
#endif

    JS_ASSERT(!v.isNumber());
    goto skip_int_double;
    for (;;) {
        if (v.isNumber()) {
            *out = v.toNumber();
            return true;
        }
      skip_int_double:
        if (v.isString())
            return StringToNumberType<double>(cx, v.toString(), out);
        if (v.isBoolean()) {
            if (v.toBoolean()) {
                *out = 1.0;
                return true;
            }
            *out = 0.0;
            return true;
        }
        if (v.isNull()) {
            *out = 0.0;
            return true;
        }
        if (v.isUndefined())
            break;

        JS_ASSERT(v.isObject());
        if (!ToPrimitive(cx, JSTYPE_NUMBER, &v))
            return false;
        if (v.isObject())
            break;
    }

    *out = js_NaN;
    return true;
}

JS_PUBLIC_API(bool)
ToInt32Slow(JSContext *cx, const Value &v, int32_t *out)
{
    JS_ASSERT(!v.isInt32());
    double d;
    if (v.isDouble()) {
        d = v.toDouble();
    } else {
        if (!ToNumberSlow(cx, v, &d))
            return false;
    }
    *out = ToInt32(d);
    return true;
}

bool
ToUint32Slow(JSContext *cx, const Value &v, uint32_t *out)
{
    JS_ASSERT(!v.isInt32());
    double d;
    if (v.isDouble()) {
        d = v.toDouble();
    } else {
        if (!ToNumberSlow(cx, v, &d))
            return false;
    }
    *out = ToUint32(d);
    return true;
}

bool
ValueToUint16Slow(JSContext *cx, const Value &v, uint16_t *out)
{
    JS_ASSERT(!v.isInt32());
    double d;
    if (v.isDouble()) {
        d = v.toDouble();
    } else if (!ToNumberSlow(cx, v, &d)) {
        return false;
    }

    if (d == 0 || !MOZ_DOUBLE_IS_FINITE(d)) {
        *out = 0;
        return true;
    }

    uint16_t u = (uint16_t) d;
    if ((double)u == d) {
        *out = u;
        return true;
    }

    bool neg = (d < 0);
    d = floor(neg ? -d : d);
    d = neg ? -d : d;
    unsigned m = JS_BIT(16);
    d = fmod(d, (double) m);
    if (d < 0)
        d += m;
    *out = (uint16_t) d;
    return true;
}

}  /* namespace js */

JSBool
js_strtod(JSContext *cx, const jschar *s, const jschar *send,
          const jschar **ep, double *dp)
{
    size_t i;
    char cbuf[32];
    char *cstr, *istr, *estr;
    JSBool negative;
    double d;

    const jschar *s1 = SkipSpace(s, send);
    size_t length = send - s1;

    /* Use cbuf to avoid malloc */
    if (length >= sizeof cbuf) {
        cstr = (char *) cx->malloc_(length + 1);
        if (!cstr)
           return JS_FALSE;
    } else {
        cstr = cbuf;
    }

    for (i = 0; i != length; i++) {
        if (s1[i] >> 8)
            break;
        cstr[i] = (char)s1[i];
    }
    cstr[i] = 0;

    istr = cstr;
    if ((negative = (*istr == '-')) != 0 || *istr == '+')
        istr++;
    if (*istr == 'I' && !strncmp(istr, "Infinity", 8)) {
        d = negative ? js_NegativeInfinity : js_PositiveInfinity;
        estr = istr + 8;
    } else {
        int err;
        d = js_strtod_harder(cx->runtime->dtoaState, cstr, &estr, &err);
        if (d == HUGE_VAL)
            d = js_PositiveInfinity;
        else if (d == -HUGE_VAL)
            d = js_NegativeInfinity;
    }

    i = estr - cstr;
    if (cstr != cbuf)
        cx->free_(cstr);
    *ep = i ? s1 + i : s;
    *dp = d;
    return JS_TRUE;
}<|MERGE_RESOLUTION|>--- conflicted
+++ resolved
@@ -502,13 +502,8 @@
         UnwantedForeground::free_(dbuf);
 }
 
-<<<<<<< HEAD
-JSString *
-js_IntToString(JSContext *cx, int32_t si)
-=======
 JSFixedString *
 js::Int32ToString(JSContext *cx, int32_t si)
->>>>>>> 5235a05f
 {
     uint32_t ui;
     if (si >= 0) {
