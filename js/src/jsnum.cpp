/* -*- Mode: C++; tab-width: 8; indent-tabs-mode: nil; c-basic-offset: 4 -*-
 *
 * ***** BEGIN LICENSE BLOCK *****
 * Version: MPL 1.1/GPL 2.0/LGPL 2.1
 *
 * The contents of this file are subject to the Mozilla Public License Version
 * 1.1 (the "License"); you may not use this file except in compliance with
 * the License. You may obtain a copy of the License at
 * http://www.mozilla.org/MPL/
 *
 * Software distributed under the License is distributed on an "AS IS" basis,
 * WITHOUT WARRANTY OF ANY KIND, either express or implied. See the License
 * for the specific language governing rights and limitations under the
 * License.
 *
 * The Original Code is Mozilla Communicator client code, released
 * March 31, 1998.
 *
 * The Initial Developer of the Original Code is
 * Netscape Communications Corporation.
 * Portions created by the Initial Developer are Copyright (C) 1998
 * the Initial Developer. All Rights Reserved.
 *
 * Contributor(s):
 *   IBM Corp.
 *
 * Alternatively, the contents of this file may be used under the terms of
 * either of the GNU General Public License Version 2 or later (the "GPL"),
 * or the GNU Lesser General Public License Version 2.1 or later (the "LGPL"),
 * in which case the provisions of the GPL or the LGPL are applicable instead
 * of those above. If you wish to allow use of your version of this file only
 * under the terms of either the GPL or the LGPL, and not to allow others to
 * use your version of this file under the terms of the MPL, indicate your
 * decision by deleting the provisions above and replace them with the notice
 * and other provisions required by the GPL or the LGPL. If you do not delete
 * the provisions above, a recipient may use your version of this file under
 * the terms of any one of the MPL, the GPL or the LGPL.
 *
 * ***** END LICENSE BLOCK ***** */

/*
 * JS number type and wrapper class.
 */
#ifdef XP_OS2
#define _PC_53  PC_53
#define _MCW_EM MCW_EM
#define _MCW_PC MCW_PC
#endif
#include <locale.h>
#include <limits.h>
#include <math.h>
#include <stdlib.h>
#include <string.h>
#include "jstypes.h"
#include "jsstdint.h"
#include "jsutil.h"
#include "jsapi.h"
#include "jsatom.h"
#include "jsbuiltins.h"
#include "jscntxt.h"
#include "jsversion.h"
#include "jsdtoa.h"
#include "jsgc.h"
#include "jsinterp.h"
#include "jsnum.h"
#include "jsobj.h"
#include "jsopcode.h"
#include "jsprf.h"
#include "jsscope.h"
#include "jsstr.h"
#include "jstracer.h"
#include "jsvector.h"

#include "jsinferinlines.h"
#include "jsinterpinlines.h"
#include "jsobjinlines.h"
#include "jsstrinlines.h"

using namespace js;
using namespace js::types;

#ifndef JS_HAVE_STDINT_H /* Native support is innocent until proven guilty. */

JS_STATIC_ASSERT(uint8_t(-1) == UINT8_MAX);
JS_STATIC_ASSERT(uint16_t(-1) == UINT16_MAX);
JS_STATIC_ASSERT(uint32_t(-1) == UINT32_MAX);
JS_STATIC_ASSERT(uint64_t(-1) == UINT64_MAX);

JS_STATIC_ASSERT(INT8_MAX > INT8_MIN);
JS_STATIC_ASSERT(uint8_t(INT8_MAX) + uint8_t(1) == uint8_t(INT8_MIN));
JS_STATIC_ASSERT(INT16_MAX > INT16_MIN);
JS_STATIC_ASSERT(uint16_t(INT16_MAX) + uint16_t(1) == uint16_t(INT16_MIN));
JS_STATIC_ASSERT(INT32_MAX > INT32_MIN);
JS_STATIC_ASSERT(uint32_t(INT32_MAX) + uint32_t(1) == uint32_t(INT32_MIN));
JS_STATIC_ASSERT(INT64_MAX > INT64_MIN);
JS_STATIC_ASSERT(uint64_t(INT64_MAX) + uint64_t(1) == uint64_t(INT64_MIN));

JS_STATIC_ASSERT(INTPTR_MAX > INTPTR_MIN);
JS_STATIC_ASSERT(uintptr_t(INTPTR_MAX) + uintptr_t(1) == uintptr_t(INTPTR_MIN));
JS_STATIC_ASSERT(uintptr_t(-1) == UINTPTR_MAX);
JS_STATIC_ASSERT(size_t(-1) == SIZE_MAX);
JS_STATIC_ASSERT(PTRDIFF_MAX > PTRDIFF_MIN);
JS_STATIC_ASSERT(ptrdiff_t(PTRDIFF_MAX) == PTRDIFF_MAX);
JS_STATIC_ASSERT(ptrdiff_t(PTRDIFF_MIN) == PTRDIFF_MIN);
JS_STATIC_ASSERT(uintptr_t(PTRDIFF_MAX) + uintptr_t(1) == uintptr_t(PTRDIFF_MIN));

#endif /* JS_HAVE_STDINT_H */

/*
 * If we're accumulating a decimal number and the number is >= 2^53, then the
 * fast result from the loop in GetPrefixInteger may be inaccurate. Call
 * js_strtod_harder to get the correct answer.
 */
static bool
ComputeAccurateDecimalInteger(JSContext *cx, const jschar *start, const jschar *end, jsdouble *dp)
{
    size_t length = end - start;
    char *cstr = static_cast<char *>(cx->malloc(length + 1));
    if (!cstr)
        return false;

    for (size_t i = 0; i < length; i++) {
        char c = char(start[i]);
        JS_ASSERT(('0' <= c && c <= '9') || ('a' <= c && c <= 'z') || ('A' <= c && c <= 'Z'));
        cstr[i] = c;
    }
    cstr[length] = 0;

    char *estr;
    int err = 0;
    *dp = js_strtod_harder(JS_THREAD_DATA(cx)->dtoaState, cstr, &estr, &err);
    if (err == JS_DTOA_ENOMEM) {
        JS_ReportOutOfMemory(cx);
        cx->free(cstr);
        return false;
    }
    if (err == JS_DTOA_ERANGE && *dp == HUGE_VAL)
        *dp = js_PositiveInfinity;
    cx->free(cstr);
    return true;
}

class BinaryDigitReader
{
    const int base;      /* Base of number; must be a power of 2 */
    int digit;           /* Current digit value in radix given by base */
    int digitMask;       /* Mask to extract the next bit from digit */
    const jschar *start; /* Pointer to the remaining digits */
    const jschar *end;   /* Pointer to first non-digit */

  public:
    BinaryDigitReader(int base, const jschar *start, const jschar *end)
      : base(base), digit(0), digitMask(0), start(start), end(end)
    {
    }

    /* Return the next binary digit from the number, or -1 if done. */
    int nextDigit() {
        if (digitMask == 0) {
            if (start == end)
                return -1;

            int c = *start++;
            JS_ASSERT(('0' <= c && c <= '9') || ('a' <= c && c <= 'z') || ('A' <= c && c <= 'Z'));
            if ('0' <= c && c <= '9')
                digit = c - '0';
            else if ('a' <= c && c <= 'z')
                digit = c - 'a' + 10;
            else
                digit = c - 'A' + 10;
            digitMask = base >> 1;
        }

        int bit = (digit & digitMask) != 0;
        digitMask >>= 1;
        return bit;
    }
};

/*
 * The fast result might also have been inaccurate for power-of-two bases. This
 * happens if the addition in value * 2 + digit causes a round-down to an even
 * least significant mantissa bit when the first dropped bit is a one.  If any
 * of the following digits in the number (which haven't been added in yet) are
 * nonzero, then the correct action would have been to round up instead of
 * down.  An example occurs when reading the number 0x1000000000000081, which
 * rounds to 0x1000000000000000 instead of 0x1000000000000100.
 */
static jsdouble
ComputeAccurateBinaryBaseInteger(JSContext *cx, const jschar *start, const jschar *end, int base)
{
    BinaryDigitReader bdr(base, start, end);

    /* Skip leading zeroes. */
    int bit;
    do {
        bit = bdr.nextDigit();
    } while (bit == 0);

    JS_ASSERT(bit == 1); // guaranteed by GetPrefixInteger

    /* Gather the 53 significant bits (including the leading 1). */
    jsdouble value = 1.0;
    for (int j = 52; j > 0; j--) {
        bit = bdr.nextDigit();
        if (bit < 0)
            return value;
        value = value * 2 + bit;
    }

    /* bit2 is the 54th bit (the first dropped from the mantissa). */
    int bit2 = bdr.nextDigit();
    if (bit2 >= 0) {
        jsdouble factor = 2.0;
        int sticky = 0;  /* sticky is 1 if any bit beyond the 54th is 1 */
        int bit3;

        while ((bit3 = bdr.nextDigit()) >= 0) {
            sticky |= bit3;
            factor *= 2;
        }
        value += bit2 & (bit | sticky);
        value *= factor;
    }

    return value;
}

namespace js {

bool
GetPrefixInteger(JSContext *cx, const jschar *start, const jschar *end, int base,
                 const jschar **endp, jsdouble *dp)
{
    JS_ASSERT(start <= end);
    JS_ASSERT(2 <= base && base <= 36);

    const jschar *s = start;
    jsdouble d = 0.0;
    for (; s < end; s++) {
        int digit;
        jschar c = *s;
        if ('0' <= c && c <= '9')
            digit = c - '0';
        else if ('a' <= c && c <= 'z')
            digit = c - 'a' + 10;
        else if ('A' <= c && c <= 'Z')
            digit = c - 'A' + 10;
        else
            break;
        if (digit >= base)
            break;
        d = d * base + digit;
    }

    *endp = s;
    *dp = d;

    /* If we haven't reached the limit of integer precision, we're done. */
    if (d < DOUBLE_INTEGRAL_PRECISION_LIMIT)
        return true;

    /*
     * Otherwise compute the correct integer from the prefix of valid digits
     * if we're computing for base ten or a power of two.  Don't worry about
     * other bases; see 15.1.2.2 step 13.
     */
    if (base == 10)
        return ComputeAccurateDecimalInteger(cx, start, s, dp);
    if ((base & (base - 1)) == 0)
        *dp = ComputeAccurateBinaryBaseInteger(cx, start, s, base);

    return true;
}

} // namespace js

static JSBool
num_isNaN(JSContext *cx, uintN argc, Value *vp)
{
    if (argc == 0) {
        vp->setBoolean(true);
        return JS_TRUE;
    }
    jsdouble x;
    if (!ValueToNumber(cx, vp[2], &x))
        return false;
    vp->setBoolean(JSDOUBLE_IS_NaN(x));
    return JS_TRUE;
}

static JSBool
num_isFinite(JSContext *cx, uintN argc, Value *vp)
{
    if (argc == 0) {
        vp->setBoolean(false);
        return JS_TRUE;
    }
    jsdouble x;
    if (!ValueToNumber(cx, vp[2], &x))
        return JS_FALSE;
    vp->setBoolean(JSDOUBLE_IS_FINITE(x));
    return JS_TRUE;
}

static JSBool
num_parseFloat(JSContext *cx, uintN argc, Value *vp)
{
    JSString *str;
    jsdouble d;
    const jschar *bp, *end, *ep;

    if (argc == 0) {
        vp->setDouble(js_NaN);
        return JS_TRUE;
    }
    str = js_ValueToString(cx, vp[2]);
    if (!str)
        return JS_FALSE;
    bp = str->getChars(cx);
    if (!bp)
        return JS_FALSE;
    end = bp + str->length();
    if (!js_strtod(cx, bp, end, &ep, &d))
        return JS_FALSE;
    if (ep == bp) {
        vp->setDouble(js_NaN);
        return JS_TRUE;
    }
    vp->setNumber(d);
    return JS_TRUE;
}

#ifdef JS_TRACER
static jsdouble FASTCALL
ParseFloat(JSContext* cx, JSString* str)
{
    TraceMonitor *tm = JS_TRACE_MONITOR_ON_TRACE(cx);

    const jschar *bp = str->getChars(cx);
    if (!bp) {
        SetBuiltinError(tm);
        return js_NaN;
    }
    const jschar *end = bp + str->length();

    const jschar *ep;
    double d;
    if (!js_strtod(cx, bp, end, &ep, &d) || ep == bp)
        return js_NaN;
    return d;
}
#endif

static bool
ParseIntStringHelper(JSContext *cx, const jschar *ws, const jschar *end, int maybeRadix,
                     bool stripPrefix, jsdouble *dp)
{
    JS_ASSERT(maybeRadix == 0 || (2 <= maybeRadix && maybeRadix <= 36));
    JS_ASSERT(ws <= end);

    const jschar *s = js_SkipWhiteSpace(ws, end);
    JS_ASSERT(ws <= s);
    JS_ASSERT(s <= end);

    /* 15.1.2.2 steps 3-4. */
    bool negative = (s != end && s[0] == '-');

    /* 15.1.2.2 step 5. */
    if (s != end && (s[0] == '-' || s[0] == '+'))
        s++;

    /* 15.1.2.2 step 9. */
    int radix = maybeRadix;
    if (radix == 0) {
        if (end - s >= 2 && s[0] == '0' && (s[1] != 'x' && s[1] != 'X')) {
            /*
             * Non-standard: ES5 requires that parseInt interpret leading-zero
             * strings not starting with "0x" or "0X" as decimal (absent an
             * explicitly specified non-zero radix), but we continue to
             * interpret such strings as octal, as per ES3 and web practice.
             */
            radix = 8;
        } else {
            radix = 10;
        }
    }

    /* 15.1.2.2 step 10. */
    if (stripPrefix) {
        if (end - s >= 2 && s[0] == '0' && (s[1] == 'x' || s[1] == 'X')) {
            s += 2;
            radix = 16;
        }
    }

    /* 15.1.2.2 steps 11-14. */
    const jschar *actualEnd;
    if (!GetPrefixInteger(cx, s, end, radix, &actualEnd, dp))
        return false;
    if (s == actualEnd)
        *dp = js_NaN;
    else if (negative)
        *dp = -*dp;
    return true;
}

static jsdouble
ParseIntDoubleHelper(jsdouble d)
{
    if (!JSDOUBLE_IS_FINITE(d))
        return js_NaN;
    if (d > 0)
        return floor(d);
    if (d < 0)
        return -floor(-d);
    return 0;
}

/* See ECMA 15.1.2.2. */
static JSBool
num_parseInt(JSContext *cx, uintN argc, Value *vp)
{
    /* Fast paths and exceptional cases. */
    if (argc == 0) {
        vp->setDouble(js_NaN);
        return cx->markTypeCallerOverflow();
    }

    if (argc == 1 || (vp[3].isInt32() && (vp[3].toInt32() == 0 || vp[3].toInt32() == 10))) {
        if (vp[2].isInt32()) {
            *vp = vp[2];
            return true;
        }
        if (vp[2].isDouble()) {
            vp->setNumber(ParseIntDoubleHelper(vp[2].toDouble()));
            if (!vp->isInt32() && !cx->markTypeCallerOverflow())
                return false;
            return true;
        }
    }

    /* Step 1. */
    JSString *inputString = js_ValueToString(cx, vp[2]);
    if (!inputString)
        return false;
    vp[2].setString(inputString);

    /* 15.1.2.2 steps 6-8. */
    bool stripPrefix = true;
    int32_t radix = 0;
    if (argc > 1) {
        if (!ValueToECMAInt32(cx, vp[3], &radix))
            return false;
        if (radix != 0) {
            if (radix < 2 || radix > 36) {
                vp->setDouble(js_NaN);
                return cx->markTypeCallerOverflow();
            }
            if (radix != 16)
                stripPrefix = false;
        }
    }

    /* Steps 2-5, 9-14. */
    const jschar *ws = inputString->getChars(cx);
    if (!ws)
        return false;
    const jschar *end = ws + inputString->length();

    jsdouble number;
    if (!ParseIntStringHelper(cx, ws, end, radix, stripPrefix, &number))
        return false;

    /* Step 15. */
    vp->setNumber(number);
    if (!vp->isInt32() && !cx->markTypeCallerOverflow())
        return false;
    return true;
}

#ifdef JS_TRACER
static jsdouble FASTCALL
ParseInt(JSContext* cx, JSString* str)
{
    TraceMonitor *tm = JS_TRACE_MONITOR_ON_TRACE(cx);

    const jschar *start = str->getChars(cx);
    if (!start) {
        SetBuiltinError(tm);
        return js_NaN;
    }
    const jschar *end = start + str->length();

    jsdouble d;
    if (!ParseIntStringHelper(cx, start, end, 0, true, &d)) {
        SetBuiltinError(tm);
        return js_NaN;
    }
    return d;
}

static jsdouble FASTCALL
ParseIntDouble(jsdouble d)
{
    return ParseIntDoubleHelper(d);
}
#endif

const char js_Infinity_str[]   = "Infinity";
const char js_NaN_str[]        = "NaN";
const char js_isNaN_str[]      = "isNaN";
const char js_isFinite_str[]   = "isFinite";
const char js_parseFloat_str[] = "parseFloat";
const char js_parseInt_str[]   = "parseInt";

#ifdef JS_TRACER

JS_DEFINE_TRCINFO_2(num_parseInt,
    (2, (static, DOUBLE_FAIL, ParseInt, CONTEXT, STRING,1, nanojit::ACCSET_NONE)),
    (1, (static, DOUBLE, ParseIntDouble, DOUBLE,        1, nanojit::ACCSET_NONE)))

JS_DEFINE_TRCINFO_1(num_parseFloat,
    (2, (static, DOUBLE_FAIL, ParseFloat, CONTEXT, STRING,   1, nanojit::ACCSET_NONE)))

#endif /* JS_TRACER */

static JSFunctionSpec number_functions[] = {
    JS_FN_TYPE(js_isNaN_str,         num_isNaN,           1,0, JS_TypeHandlerBool),
    JS_FN_TYPE(js_isFinite_str,      num_isFinite,        1,0, JS_TypeHandlerBool),
    JS_TN(js_parseFloat_str,    num_parseFloat,      1,0, &num_parseFloat_trcinfo, JS_TypeHandlerFloat),
    JS_TN(js_parseInt_str,      num_parseInt,        2,0, &num_parseInt_trcinfo, JS_TypeHandlerInt),
    JS_FS_END
};

Class js_NumberClass = {
    js_Number_str,
    JSCLASS_HAS_RESERVED_SLOTS(1) | JSCLASS_HAS_CACHED_PROTO(JSProto_Number),
    PropertyStub,         /* addProperty */
    PropertyStub,         /* delProperty */
    PropertyStub,         /* getProperty */
    StrictPropertyStub,   /* setProperty */
    EnumerateStub,
    ResolveStub,
    ConvertStub
};

static JSBool
Number(JSContext *cx, uintN argc, Value *vp)
{
    /* Sample JS_CALLEE before clobbering. */
    bool isConstructing = IsConstructing(vp);

    if (argc > 0) {
        if (!ValueToNumber(cx, &vp[2]))
            return false;
        vp[0] = vp[2];
    } else {
        vp[0].setInt32(0);
    }

    if (!isConstructing)
        return true;

    JSObject *obj = NewBuiltinClassInstance(cx, &js_NumberClass);
    if (!obj)
        return false;
    obj->setPrimitiveThis(vp[0]);
    vp->setObject(*obj);
    return true;
}

#if JS_HAS_TOSOURCE
static JSBool
num_toSource(JSContext *cx, uintN argc, Value *vp)
{
    double d;
    if (!GetPrimitiveThis(cx, vp, &d))
        return false;

    ToCStringBuf cbuf;
    char *numStr = NumberToCString(cx, &cbuf, d);
    if (!numStr) {
        JS_ReportOutOfMemory(cx);
        return false;
    }

    char buf[64];
    JS_snprintf(buf, sizeof buf, "(new %s(%s))", js_NumberClass.name, numStr);
    JSString *str = js_NewStringCopyZ(cx, buf);
    if (!str)
        return false;
    vp->setString(str);
    return true;
}
#endif

ToCStringBuf::ToCStringBuf() :dbuf(NULL)
{
    JS_STATIC_ASSERT(sbufSize >= DTOSTR_STANDARD_BUFFER_SIZE);
}

ToCStringBuf::~ToCStringBuf()
{
    if (dbuf)
        js_free(dbuf);
}

JSString * JS_FASTCALL
js_IntToString(JSContext *cx, int32 si)
{
    uint32 ui;
    if (si >= 0) {
        if (si < INT_STRING_LIMIT)
            return JSString::intString(si);
        ui = si;
    } else {
        ui = uint32(-si);
        JS_ASSERT_IF(si == INT32_MIN, ui == uint32(INT32_MAX) + 1);
    }

    JSCompartment *c = cx->compartment;
    if (JSString *str = c->dtoaCache.lookup(10, si))
        return str;

    JSShortString *str = js_NewGCShortString(cx);
    if (!str)
        return NULL;

    /* +1, since MAX_SHORT_STRING_LENGTH does not count the null char. */
    JS_STATIC_ASSERT(JSShortString::MAX_SHORT_STRING_LENGTH + 1 >= sizeof("-2147483648"));

    jschar *end = str->getInlineStorageBeforeInit() + JSShortString::MAX_SHORT_STRING_LENGTH;
    jschar *cp = end;
    *cp = 0;

    do {
        jsuint newui = ui / 10, digit = ui % 10;  /* optimizers are our friends */
        *--cp = '0' + digit;
        ui = newui;
    } while (ui != 0);

    if (si < 0)
        *--cp = '-';

    str->initAtOffsetInBuffer(cp, end - cp);

    JSString *ret = str->header();
    c->dtoaCache.cache(10, si, ret);
    return ret;
}

/* Returns a non-NULL pointer to inside cbuf.  */
static char *
IntToCString(ToCStringBuf *cbuf, jsint i, jsint base = 10)
{
    char *cp;
    jsuint u;

    u = (i < 0) ? -i : i;

    cp = cbuf->sbuf + cbuf->sbufSize;   /* one past last buffer cell */
    *--cp = '\0';                       /* null terminate the string to be */

    /*
     * Build the string from behind. We use multiply and subtraction
     * instead of modulus because that's much faster.
     */
    switch (base) {
    case 10:
      do {
          jsuint newu = u / 10;
          *--cp = (char)(u - newu * 10) + '0';
          u = newu;
      } while (u != 0);
      break;
    case 16:
      do {
          jsuint newu = u / 16;
          *--cp = "0123456789abcdef"[u - newu * 16];
          u = newu;
      } while (u != 0);
      break;
    default:
      JS_ASSERT(base >= 2 && base <= 36);
      do {
          jsuint newu = u / base;
          *--cp = "0123456789abcdefghijklmnopqrstuvwxyz"[u - newu * base];
          u = newu;
      } while (u != 0);
      break;
    }
    if (i < 0)
        *--cp = '-';

    JS_ASSERT(cp >= cbuf->sbuf);
    return cp;
}

static JSString * JS_FASTCALL
js_NumberToStringWithBase(JSContext *cx, jsdouble d, jsint base);

static JSBool
num_toString(JSContext *cx, uintN argc, Value *vp)
{
    double d;
    if (!GetPrimitiveThis(cx, vp, &d))
        return false;

    int32_t base = 10;
    if (argc != 0 && !vp[2].isUndefined()) {
        if (!ValueToECMAInt32(cx, vp[2], &base))
            return JS_FALSE;

        if (base < 2 || base > 36) {
            ToCStringBuf cbuf;
            char *numStr = IntToCString(&cbuf, base);   /* convert the base itself to a string */
            JS_ASSERT(numStr);
            JS_ReportErrorNumber(cx, js_GetErrorMessage, NULL, JSMSG_BAD_RADIX,
                                 numStr);
            return JS_FALSE;
        }
    }
    JSString *str = js_NumberToStringWithBase(cx, d, base);
    if (!str) {
        JS_ReportOutOfMemory(cx);
        return JS_FALSE;
    }
    vp->setString(str);
    return JS_TRUE;
}

static JSBool
num_toLocaleString(JSContext *cx, uintN argc, Value *vp)
{
    size_t thousandsLength, decimalLength;
    const char *numGrouping, *tmpGroup;
    JSRuntime *rt;
    JSString *str;
    const char *num, *end, *tmpSrc;
    char *buf, *tmpDest;
    const char *nint;
    int digits, buflen, remainder, nrepeat;

    /*
     * Create the string, move back to bytes to make string twiddling
     * a bit easier and so we can insert platform charset seperators.
     */
    if (!num_toString(cx, 0, vp))
        return JS_FALSE;
    JS_ASSERT(vp->isString());
    JSAutoByteString numBytes(cx, vp->toString());
    if (!numBytes)
        return JS_FALSE;
    num = numBytes.ptr();
    if (!num)
        return JS_FALSE;

    /*
     * Find the first non-integer value, whether it be a letter as in
     * 'Infinity', a decimal point, or an 'e' from exponential notation.
     */
    nint = num;
    if (*nint == '-')
        nint++;
    while (*nint >= '0' && *nint <= '9')
        nint++;
    digits = nint - num;
    end = num + digits;
    if (!digits)
        return JS_TRUE;

    rt = cx->runtime;
    thousandsLength = strlen(rt->thousandsSeparator);
    decimalLength = strlen(rt->decimalSeparator);

    /* Figure out how long resulting string will be. */
    buflen = strlen(num);
    if (*nint == '.')
        buflen += decimalLength - 1; /* -1 to account for existing '.' */

    numGrouping = tmpGroup = rt->numGrouping;
    remainder = digits;
    if (*num == '-')
        remainder--;

    while (*tmpGroup != CHAR_MAX && *tmpGroup != '\0') {
        if (*tmpGroup >= remainder)
            break;
        buflen += thousandsLength;
        remainder -= *tmpGroup;
        tmpGroup++;
    }
    if (*tmpGroup == '\0' && *numGrouping != '\0') {
        nrepeat = (remainder - 1) / tmpGroup[-1];
        buflen += thousandsLength * nrepeat;
        remainder -= nrepeat * tmpGroup[-1];
    } else {
        nrepeat = 0;
    }
    tmpGroup--;

    buf = (char *)cx->malloc(buflen + 1);
    if (!buf)
        return JS_FALSE;

    tmpDest = buf;
    tmpSrc = num;

    while (*tmpSrc == '-' || remainder--) {
        JS_ASSERT(tmpDest - buf < buflen);
        *tmpDest++ = *tmpSrc++;
    }
    while (tmpSrc < end) {
        JS_ASSERT(tmpDest - buf + ptrdiff_t(thousandsLength) <= buflen);
        strcpy(tmpDest, rt->thousandsSeparator);
        tmpDest += thousandsLength;
        JS_ASSERT(tmpDest - buf + *tmpGroup <= buflen);
        memcpy(tmpDest, tmpSrc, *tmpGroup);
        tmpDest += *tmpGroup;
        tmpSrc += *tmpGroup;
        if (--nrepeat < 0)
            tmpGroup--;
    }

    if (*nint == '.') {
        JS_ASSERT(tmpDest - buf + ptrdiff_t(decimalLength) <= buflen);
        strcpy(tmpDest, rt->decimalSeparator);
        tmpDest += decimalLength;
        JS_ASSERT(tmpDest - buf + ptrdiff_t(strlen(nint + 1)) <= buflen);
        strcpy(tmpDest, nint + 1);
    } else {
        JS_ASSERT(tmpDest - buf + ptrdiff_t(strlen(nint)) <= buflen);
        strcpy(tmpDest, nint);
    }

    if (cx->localeCallbacks && cx->localeCallbacks->localeToUnicode) {
        JSBool ok = cx->localeCallbacks->localeToUnicode(cx, buf, Jsvalify(vp));
        cx->free(buf);
        return ok;
    }

    str = js_NewStringCopyN(cx, buf, buflen);
    cx->free(buf);
    if (!str)
        return JS_FALSE;

    vp->setString(str);
    return JS_TRUE;
}

JSBool
js_num_valueOf(JSContext *cx, uintN argc, Value *vp)
{
    double d;
    if (!GetPrimitiveThis(cx, vp, &d))
        return false;

    vp->setNumber(d);
    return true;
}


#define MAX_PRECISION 100

static JSBool
num_to(JSContext *cx, JSDToStrMode zeroArgMode, JSDToStrMode oneArgMode,
       jsint precisionMin, jsint precisionMax, jsint precisionOffset,
       uintN argc, Value *vp)
{
    /* Use MAX_PRECISION+1 because precisionOffset can be 1. */
    char buf[DTOSTR_VARIABLE_BUFFER_SIZE(MAX_PRECISION+1)];
    char *numStr;

    double d;
    if (!GetPrimitiveThis(cx, vp, &d))
        return false;

    double precision;
    if (argc == 0) {
        precision = 0.0;
        oneArgMode = zeroArgMode;
    } else {
        if (!ValueToNumber(cx, vp[2], &precision))
            return JS_FALSE;
        precision = js_DoubleToInteger(precision);
        if (precision < precisionMin || precision > precisionMax) {
            ToCStringBuf cbuf;
            numStr = IntToCString(&cbuf, jsint(precision));
            JS_ASSERT(numStr);
            JS_ReportErrorNumber(cx, js_GetErrorMessage, NULL, JSMSG_PRECISION_RANGE, numStr);
            return JS_FALSE;
        }
    }

    numStr = js_dtostr(JS_THREAD_DATA(cx)->dtoaState, buf, sizeof buf,
                       oneArgMode, (jsint)precision + precisionOffset, d);
    if (!numStr) {
        JS_ReportOutOfMemory(cx);
        return JS_FALSE;
    }
    JSString *str = js_NewStringCopyZ(cx, numStr);
    if (!str)
        return JS_FALSE;
    vp->setString(str);
    return JS_TRUE;
}

/*
 * In the following three implementations, we allow a larger range of precision
 * than ECMA requires; this is permitted by ECMA-262.
 */
static JSBool
num_toFixed(JSContext *cx, uintN argc, Value *vp)
{
    return num_to(cx, DTOSTR_FIXED, DTOSTR_FIXED, -20, MAX_PRECISION, 0,
                  argc, vp);
}

static JSBool
num_toExponential(JSContext *cx, uintN argc, Value *vp)
{
    return num_to(cx, DTOSTR_STANDARD_EXPONENTIAL, DTOSTR_EXPONENTIAL, 0, MAX_PRECISION, 1,
                  argc, vp);
}

static JSBool
num_toPrecision(JSContext *cx, uintN argc, Value *vp)
{
    if (argc == 0 || vp[2].isUndefined())
        return num_toString(cx, 0, vp);
    return num_to(cx, DTOSTR_STANDARD, DTOSTR_PRECISION, 1, MAX_PRECISION, 0,
                  argc, vp);
}

#ifdef JS_TRACER

JS_DEFINE_TRCINFO_2(num_toString,
    (2, (extern, STRING_RETRY, js_NumberToString,         CONTEXT, THIS_DOUBLE,
         1, nanojit::ACCSET_NONE)),
    (3, (static, STRING_RETRY, js_NumberToStringWithBase, CONTEXT, THIS_DOUBLE, INT32,
         1, nanojit::ACCSET_NONE)))

#endif /* JS_TRACER */

static JSFunctionSpec number_methods[] = {
#if JS_HAS_TOSOURCE
    JS_FN_TYPE(js_toSource_str,       num_toSource,       0, 0, JS_TypeHandlerString),
#endif
<<<<<<< HEAD
    JS_TN(js_toString_str,            num_toString,       1, 0, &num_toString_trcinfo, JS_TypeHandlerString),
    JS_FN_TYPE(js_toLocaleString_str, num_toLocaleString, 0, 0, JS_TypeHandlerString),
    JS_FN_TYPE(js_valueOf_str,        js_num_valueOf,     0, 0, JS_TypeHandlerFloat),
    JS_FN_TYPE(js_toJSON_str,         js_num_valueOf,     0, 0, JS_TypeHandlerThis),
    JS_FN_TYPE("toFixed",             num_toFixed,        1, 0, JS_TypeHandlerString),
    JS_FN_TYPE("toExponential",       num_toExponential,  1, 0, JS_TypeHandlerString),
    JS_FN_TYPE("toPrecision",         num_toPrecision,    1, 0, JS_TypeHandlerString),
=======
    JS_TN(js_toString_str,       num_toString,          1, 0, &num_toString_trcinfo),
    JS_FN(js_toLocaleString_str, num_toLocaleString,    0, 0),
    JS_FN(js_valueOf_str,        js_num_valueOf,        0, 0),
    JS_FN("toFixed",             num_toFixed,           1, 0),
    JS_FN("toExponential",       num_toExponential,     1, 0),
    JS_FN("toPrecision",         num_toPrecision,       1, 0),
>>>>>>> b8b659ff
    JS_FS_END
};

/* NB: Keep this in synch with number_constants[]. */
enum nc_slot {
    NC_NaN,
    NC_POSITIVE_INFINITY,
    NC_NEGATIVE_INFINITY,
    NC_MAX_VALUE,
    NC_MIN_VALUE,
    NC_LIMIT
};

/*
 * Some to most C compilers forbid spelling these at compile time, or barf
 * if you try, so all but MAX_VALUE are set up by js_InitRuntimeNumberState
 * using union jsdpun.
 */
static JSConstDoubleSpec number_constants[] = {
    {0,                         js_NaN_str,          0,{0,0,0}},
    {0,                         "POSITIVE_INFINITY", 0,{0,0,0}},
    {0,                         "NEGATIVE_INFINITY", 0,{0,0,0}},
    {1.7976931348623157E+308,   "MAX_VALUE",         0,{0,0,0}},
    {0,                         "MIN_VALUE",         0,{0,0,0}},
    {0,0,0,{0,0,0}}
};

jsdouble js_NaN;
jsdouble js_PositiveInfinity;
jsdouble js_NegativeInfinity;

#if (defined __GNUC__ && defined __i386__) || \
    (defined __SUNPRO_CC && defined __i386)

/*
 * Set the exception mask to mask all exceptions and set the FPU precision
 * to 53 bit mantissa (64 bit doubles).
 */
inline void FIX_FPU() {
    short control;
    asm("fstcw %0" : "=m" (control) : );
    control &= ~0x300; // Lower bits 8 and 9 (precision control).
    control |= 0x2f3;  // Raise bits 0-5 (exception masks) and 9 (64-bit precision).
    asm("fldcw %0" : : "m" (control) );
}

#else

#define FIX_FPU() ((void)0)

#endif

JSBool
js_InitRuntimeNumberState(JSContext *cx)
{
    JSRuntime *rt = cx->runtime;

    FIX_FPU();

    jsdpun u;
    u.s.hi = JSDOUBLE_HI32_NAN;
    u.s.lo = JSDOUBLE_LO32_NAN;
    number_constants[NC_NaN].dval = js_NaN = u.d;
    rt->NaNValue.setDouble(u.d);

    u.s.hi = JSDOUBLE_HI32_EXPMASK;
    u.s.lo = 0x00000000;
    number_constants[NC_POSITIVE_INFINITY].dval = js_PositiveInfinity = u.d;
    rt->positiveInfinityValue.setDouble(u.d);

    u.s.hi = JSDOUBLE_HI32_SIGNBIT | JSDOUBLE_HI32_EXPMASK;
    u.s.lo = 0x00000000;
    number_constants[NC_NEGATIVE_INFINITY].dval = js_NegativeInfinity = u.d;
    rt->negativeInfinityValue.setDouble(u.d);

    u.s.hi = 0;
    u.s.lo = 1;
    number_constants[NC_MIN_VALUE].dval = u.d;

#ifndef HAVE_LOCALECONV
    const char* thousands_sep = getenv("LOCALE_THOUSANDS_SEP");
    const char* decimal_point = getenv("LOCALE_DECIMAL_POINT");
    const char* grouping = getenv("LOCALE_GROUPING");

    rt->thousandsSeparator =
        JS_strdup(cx, thousands_sep ? thousands_sep : "'");
    rt->decimalSeparator =
        JS_strdup(cx, decimal_point ? decimal_point : ".");
    rt->numGrouping =
        JS_strdup(cx, grouping ? grouping : "\3\0");
#else
    struct lconv *locale = localeconv();
    rt->thousandsSeparator =
        JS_strdup(cx, locale->thousands_sep ? locale->thousands_sep : "'");
    rt->decimalSeparator =
        JS_strdup(cx, locale->decimal_point ? locale->decimal_point : ".");
    rt->numGrouping =
        JS_strdup(cx, locale->grouping ? locale->grouping : "\3\0");
#endif

    return rt->thousandsSeparator && rt->decimalSeparator && rt->numGrouping;
}

void
js_FinishRuntimeNumberState(JSContext *cx)
{
    JSRuntime *rt = cx->runtime;

    cx->free((void *) rt->thousandsSeparator);
    cx->free((void *) rt->decimalSeparator);
    cx->free((void *) rt->numGrouping);
    rt->thousandsSeparator = rt->decimalSeparator = rt->numGrouping = NULL;
}

static void type_NewNumber(JSContext *cx, JSTypeFunction *jsfun, JSTypeCallsite *jssite)
{
    if (Valueify(jssite)->isNew)
        JS_TypeHandlerNew(cx, jsfun, jssite);
    else
        JS_TypeHandlerFloat(cx, jsfun, jssite);
}

JSObject *
js_InitNumberClass(JSContext *cx, JSObject *obj)
{
    JSObject *proto, *ctor;
    JSRuntime *rt;

    /* XXX must do at least once per new thread, so do it per JSContext... */
    FIX_FPU();

    if (!JS_DefineFunctionsWithPrefix(cx, obj, number_functions, js_Number_str))
        return NULL;

    proto = js_InitClass(cx, obj, NULL, &js_NumberClass, Number, 1, type_NewNumber,
                         NULL, number_methods, NULL, NULL);
    if (!proto || !(ctor = JS_GetConstructor(cx, proto)))
        return NULL;
    proto->setPrimitiveThis(Int32Value(0));
    if (!JS_DefineConstDoubles(cx, ctor, number_constants))
        return NULL;

    /* ECMA 15.1.1.1 */
    rt = cx->runtime;
    if (!JS_DefineProperty(cx, obj, js_NaN_str, Jsvalify(rt->NaNValue),
                           JS_PropertyStub, JS_StrictPropertyStub,
                           JSPROP_PERMANENT | JSPROP_READONLY)) {
        return NULL;
    }

    /* ECMA 15.1.1.2 */
    if (!JS_DefineProperty(cx, obj, js_Infinity_str, Jsvalify(rt->positiveInfinityValue),
                           JS_PropertyStub, JS_StrictPropertyStub,
                           JSPROP_PERMANENT | JSPROP_READONLY)) {
        return NULL;
    }

    return proto;
}

namespace v8 {
namespace internal {
extern char* DoubleToCString(double v, char* buffer, int buflen);
}
}

namespace js {

static char *
FracNumberToCString(JSContext *cx, ToCStringBuf *cbuf, jsdouble d, jsint base = 10)
{
#ifdef DEBUG
    {
        int32_t _;
        JS_ASSERT(!JSDOUBLE_IS_INT32(d, &_));
    }
#endif

    char* numStr;
    if (base == 10) {
        /*
         * This is V8's implementation of the algorithm described in the
         * following paper:
         *
         *   Printing floating-point numbers quickly and accurately with integers. 
         *   Florian Loitsch, PLDI 2010.
         *
         * It fails on a small number of cases, whereupon we fall back to
         * js_dtostr() (which uses David Gay's dtoa).
         */
        numStr = v8::internal::DoubleToCString(d, cbuf->sbuf, cbuf->sbufSize);
        if (!numStr)
            numStr = js_dtostr(JS_THREAD_DATA(cx)->dtoaState, cbuf->sbuf, cbuf->sbufSize,
                               DTOSTR_STANDARD, 0, d);
    } else {
        numStr = cbuf->dbuf = js_dtobasestr(JS_THREAD_DATA(cx)->dtoaState, base, d);
    }
    return numStr;
}

char *
NumberToCString(JSContext *cx, ToCStringBuf *cbuf, jsdouble d, jsint base/* = 10*/)
{
    int32_t i;
    return (JSDOUBLE_IS_INT32(d, &i))
           ? IntToCString(cbuf, i, base)
           : FracNumberToCString(cx, cbuf, d, base);
}

}

static JSString * JS_FASTCALL
js_NumberToStringWithBase(JSContext *cx, jsdouble d, jsint base)
{
    ToCStringBuf cbuf;
    char *numStr;
    JSString *s;

    /*
     * Caller is responsible for error reporting. When called from trace,
     * returning NULL here will cause us to fall of trace and then retry
     * from the interpreter (which will report the error).
     */
    if (base < 2 || base > 36)
        return NULL;

    JSCompartment *c = cx->compartment;

    int32_t i;
    if (JSDOUBLE_IS_INT32(d, &i)) {
        if (base == 10 && jsuint(i) < INT_STRING_LIMIT)
            return JSString::intString(i);
        if (jsuint(i) < jsuint(base)) {
            if (i < 10)
                return JSString::intString(i);
            return JSString::unitString(jschar('a' + i - 10));
        }

        if (JSString *str = c->dtoaCache.lookup(base, d))
            return str;

        numStr = IntToCString(&cbuf, i, base);
        JS_ASSERT(!cbuf.dbuf && numStr >= cbuf.sbuf && numStr < cbuf.sbuf + cbuf.sbufSize);
    } else {
        if (JSString *str = c->dtoaCache.lookup(base, d))
            return str;

        numStr = FracNumberToCString(cx, &cbuf, d, base);
        if (!numStr) {
            JS_ReportOutOfMemory(cx);
            return NULL;
        }
        JS_ASSERT_IF(base == 10,
                     !cbuf.dbuf && numStr >= cbuf.sbuf && numStr < cbuf.sbuf + cbuf.sbufSize);
        JS_ASSERT_IF(base != 10,
                     cbuf.dbuf && cbuf.dbuf == numStr);
    }

    s = js_NewStringCopyZ(cx, numStr);

    c->dtoaCache.cache(base, d, s);
    return s;
}

JSString * JS_FASTCALL
js_NumberToString(JSContext *cx, jsdouble d)
{
    return js_NumberToStringWithBase(cx, d, 10);
}

namespace js {

JSFlatString *
NumberToString(JSContext *cx, jsdouble d)
{
    if (JSString *str = js_NumberToStringWithBase(cx, d, 10))
        return str->assertIsFlat();
    return NULL;
}

bool JS_FASTCALL
NumberValueToStringBuffer(JSContext *cx, const Value &v, StringBuffer &sb)
{
    /* Convert to C-string. */
    ToCStringBuf cbuf;
    const char *cstr;
    if (v.isInt32()) {
        cstr = IntToCString(&cbuf, v.toInt32());
    } else {
        cstr = NumberToCString(cx, &cbuf, v.toDouble());
        if (!cstr) {
            JS_ReportOutOfMemory(cx);
            return JS_FALSE;
        }
    }

    /*
     * Inflate to jschar string.  The input C-string characters are < 127, so
     * even if jschars are UTF-8, all chars should map to one jschar.
     */
    size_t cstrlen = strlen(cstr);
    JS_ASSERT(!cbuf.dbuf && cstrlen < cbuf.sbufSize);
    return sb.appendInflated(cstr, cstrlen);
}

bool
ValueToNumberSlow(JSContext *cx, Value v, double *out)
{
    JS_ASSERT(!v.isNumber());
    goto skip_int_double;
    for (;;) {
        if (v.isNumber()) {
            *out = v.toNumber();
            return true;
        }
      skip_int_double:
        if (v.isString())
            return StringToNumberType<jsdouble>(cx, v.toString(), out);
        if (v.isBoolean()) {
            if (v.toBoolean()) {
                *out = 1.0;
                return true;
            }
            *out = 0.0;
            return true;
        }
        if (v.isNull()) {
            *out = 0.0;
            return true;
        }
        if (v.isUndefined())
            break;

        JS_ASSERT(v.isObject());
        if (!DefaultValue(cx, &v.toObject(), JSTYPE_NUMBER, &v))
            return false;
        if (v.isObject())
            break;
    }

    *out = js_NaN;
    return true;
}

bool
ValueToECMAInt32Slow(JSContext *cx, const Value &v, int32_t *out)
{
    JS_ASSERT(!v.isInt32());
    jsdouble d;
    if (v.isDouble()) {
        d = v.toDouble();
    } else {
        if (!ValueToNumberSlow(cx, v, &d))
            return false;
    }
    *out = js_DoubleToECMAInt32(d);
    return true;
}

bool
ValueToECMAUint32Slow(JSContext *cx, const Value &v, uint32_t *out)
{
    JS_ASSERT(!v.isInt32());
    jsdouble d;
    if (v.isDouble()) {
        d = v.toDouble();
    } else {
        if (!ValueToNumberSlow(cx, v, &d))
            return false;
    }
    *out = js_DoubleToECMAUint32(d);
    return true;
}

}  /* namespace js */

uint32
js_DoubleToECMAUint32(jsdouble d)
{
    int32 i;
    JSBool neg;
    jsdouble two32;

    if (!JSDOUBLE_IS_FINITE(d))
        return 0;

    /*
     * We check whether d fits int32, not uint32, as all but the ">>>" bit
     * manipulation bytecode stores the result as int, not uint. When the
     * result does not fit int Value, it will be stored as a negative double.
     */
    i = (int32) d;
    if ((jsdouble) i == d)
        return (int32)i;

    neg = (d < 0);
    d = floor(neg ? -d : d);
    d = neg ? -d : d;

    two32 = 4294967296.0;
    d = fmod(d, two32);

    return (uint32) (d >= 0 ? d : d + two32);
}

namespace js {

bool
ValueToInt32Slow(JSContext *cx, const Value &v, int32_t *out)
{
    JS_ASSERT(!v.isInt32());
    jsdouble d;
    if (v.isDouble()) {
        d = v.toDouble();
    } else if (!ValueToNumberSlow(cx, v, &d)) {
        return false;
    }

    if (JSDOUBLE_IS_NaN(d) || d <= -2147483649.0 || 2147483648.0 <= d) {
        js_ReportValueError(cx, JSMSG_CANT_CONVERT,
                            JSDVG_SEARCH_STACK, v, NULL);
        return false;
    }
    *out = (int32) floor(d + 0.5);  /* Round to nearest */
    return true;
}

bool
ValueToUint16Slow(JSContext *cx, const Value &v, uint16_t *out)
{
    JS_ASSERT(!v.isInt32());
    jsdouble d;
    if (v.isDouble()) {
        d = v.toDouble();
    } else if (!ValueToNumberSlow(cx, v, &d)) {
        return false;
    }

    if (d == 0 || !JSDOUBLE_IS_FINITE(d)) {
        *out = 0;
        return true;
    }

    uint16 u = (uint16) d;
    if ((jsdouble)u == d) {
        *out = u;
        return true;
    }

    bool neg = (d < 0);
    d = floor(neg ? -d : d);
    d = neg ? -d : d;
    jsuint m = JS_BIT(16);
    d = fmod(d, (double) m);
    if (d < 0)
        d += m;
    *out = (uint16_t) d;
    return true;
}

}  /* namespace js */

JSBool
js_strtod(JSContext *cx, const jschar *s, const jschar *send,
          const jschar **ep, jsdouble *dp)
{
    const jschar *s1;
    size_t length, i;
    char cbuf[32];
    char *cstr, *istr, *estr;
    JSBool negative;
    jsdouble d;

    s1 = js_SkipWhiteSpace(s, send);
    length = send - s1;

    /* Use cbuf to avoid malloc */
    if (length >= sizeof cbuf) {
        cstr = (char *) cx->malloc(length + 1);
        if (!cstr)
           return JS_FALSE;
    } else {
        cstr = cbuf;
    }

    for (i = 0; i != length; i++) {
        if (s1[i] >> 8)
            break;
        cstr[i] = (char)s1[i];
    }
    cstr[i] = 0;

    istr = cstr;
    if ((negative = (*istr == '-')) != 0 || *istr == '+')
        istr++;
    if (*istr == 'I' && !strncmp(istr, js_Infinity_str, sizeof js_Infinity_str - 1)) {
        d = negative ? js_NegativeInfinity : js_PositiveInfinity;
        estr = istr + 8;
    } else {
        int err;
        d = js_strtod_harder(JS_THREAD_DATA(cx)->dtoaState, cstr, &estr, &err);
        if (d == HUGE_VAL)
            d = js_PositiveInfinity;
        else if (d == -HUGE_VAL)
            d = js_NegativeInfinity;
    }

    i = estr - cstr;
    if (cstr != cbuf)
        cx->free(cstr);
    *ep = i ? s1 + i : s;
    *dp = d;
    return JS_TRUE;
}<|MERGE_RESOLUTION|>--- conflicted
+++ resolved
@@ -947,22 +947,12 @@
 #if JS_HAS_TOSOURCE
     JS_FN_TYPE(js_toSource_str,       num_toSource,       0, 0, JS_TypeHandlerString),
 #endif
-<<<<<<< HEAD
     JS_TN(js_toString_str,            num_toString,       1, 0, &num_toString_trcinfo, JS_TypeHandlerString),
     JS_FN_TYPE(js_toLocaleString_str, num_toLocaleString, 0, 0, JS_TypeHandlerString),
     JS_FN_TYPE(js_valueOf_str,        js_num_valueOf,     0, 0, JS_TypeHandlerFloat),
-    JS_FN_TYPE(js_toJSON_str,         js_num_valueOf,     0, 0, JS_TypeHandlerThis),
     JS_FN_TYPE("toFixed",             num_toFixed,        1, 0, JS_TypeHandlerString),
     JS_FN_TYPE("toExponential",       num_toExponential,  1, 0, JS_TypeHandlerString),
     JS_FN_TYPE("toPrecision",         num_toPrecision,    1, 0, JS_TypeHandlerString),
-=======
-    JS_TN(js_toString_str,       num_toString,          1, 0, &num_toString_trcinfo),
-    JS_FN(js_toLocaleString_str, num_toLocaleString,    0, 0),
-    JS_FN(js_valueOf_str,        js_num_valueOf,        0, 0),
-    JS_FN("toFixed",             num_toFixed,           1, 0),
-    JS_FN("toExponential",       num_toExponential,     1, 0),
-    JS_FN("toPrecision",         num_toPrecision,       1, 0),
->>>>>>> b8b659ff
     JS_FS_END
 };
 
